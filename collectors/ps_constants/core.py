import logging

import requests
import yaml
from django.conf import settings
from django.db import transaction
from requests_gssapi import HTTPSPNEGOAuth

from apps.sla.models import SLA, SLAPolicy
from apps.trackers.models import JiraBugIssuetype
from collectors.cveorg.models import Keyword
from osidb.models import SpecialConsiderationPackage

logger = logging.getLogger(__name__)


def fetch_ps_constants(url, multi=False):
    """
    Fetch PS constants from given url.

    :param multi: Whether the YAML data contains multiple files.
    """
    response = requests.get(
        url=url,
        params={"job": "build"},
        auth=HTTPSPNEGOAuth(),
        timeout=settings.DEFAULT_REQUEST_TIMEOUT,
    )
    response.raise_for_status()

    try:
        if not multi:
            return yaml.safe_load(response.text)
        return yaml.safe_load_all(response.text)
    except yaml.YAMLError as e:
        print("Error parsing YAML:", e)


@transaction.atomic
def sync_special_consideration_packages(sc_packages):
    """
    Sync a list of special consideration components
    """
    SpecialConsiderationPackage.objects.all().delete()
    for name in sc_packages:
        package = SpecialConsiderationPackage(name=name)
        package.save()


@transaction.atomic
def sync_sla_policies(sla_policies):
    """
    Sync SLA policy data
    """
    SLA.objects.all().delete()
    SLAPolicy.objects.all().delete()
    for order, policy_desc in enumerate(sla_policies):
        # In SLA policies order is important so it is passed down to the model
        policy = SLAPolicy.create_from_description(policy_desc, order)
        policy.save()


@transaction.atomic
def sync_jira_bug_issuetype(source_dict):
    """
    sync Jira Bug issuetype data (controls which projects should have Trackers
    created with Bug issuetype instead of Vulnerability issuetype)
    """
    JiraBugIssuetype.objects.all().delete()
    for project in list(source_dict.values())[0]:
        JiraBugIssuetype.objects.get_or_create(project=project)


@transaction.atomic
def sync_cveorg_keywords(source: dict) -> None:
    """
    Sync CVEorg keywords in the database
    """
<<<<<<< HEAD
    try:
        keywords = [
            (Keyword.Type.ALLOWLIST, source["allowlist"]),
            (Keyword.Type.ALLOWLIST_SPECIAL_CASE, source["allowlist_special_cases"]),
            (Keyword.Type.BLOCKLIST, source["blocklist"]),
            (Keyword.Type.BLOCKLIST_SPECIAL_CASE, source["blocklist_special_cases"]),
            (
                Keyword.Type.ASSIGNER_ORG_ID_BLOCKLIST,
                source.get("assigner_org_id_blocklist", []),  # default to empty list
            ),
        ]
    except KeyError:
        raise KeyError(
            "The ps-constants repository does not contain the expected CVEorg keyword sections."
        )
=======
    # Try to get keywords and default to an empty list
    keywords = [
        (Keyword.Type.ALLOWLIST, source.get("allowlist", [])),
        (
            Keyword.Type.ALLOWLIST_SPECIAL_CASE,
            source.get("allowlist_special_cases", []),
        ),
        (Keyword.Type.BLOCKLIST, source.get("blocklist", [])),
        (
            Keyword.Type.BLOCKLIST_SPECIAL_CASE,
            source.get("blocklist_special_cases", []),
        ),
        (
            Keyword.Type.ASSIGNER_ORG_ID_BLOCKLIST,
            source.get("assigner_org_id_blocklist", []),
        ),
    ]
>>>>>>> 6ebe4258

    # Delete and recreate keywords
    Keyword.objects.all().delete()
    for keyword_type, data in keywords:
        for entry in data:
            keyword = Keyword(keyword=entry, type=keyword_type)
            keyword.save()<|MERGE_RESOLUTION|>--- conflicted
+++ resolved
@@ -76,23 +76,6 @@
     """
     Sync CVEorg keywords in the database
     """
-<<<<<<< HEAD
-    try:
-        keywords = [
-            (Keyword.Type.ALLOWLIST, source["allowlist"]),
-            (Keyword.Type.ALLOWLIST_SPECIAL_CASE, source["allowlist_special_cases"]),
-            (Keyword.Type.BLOCKLIST, source["blocklist"]),
-            (Keyword.Type.BLOCKLIST_SPECIAL_CASE, source["blocklist_special_cases"]),
-            (
-                Keyword.Type.ASSIGNER_ORG_ID_BLOCKLIST,
-                source.get("assigner_org_id_blocklist", []),  # default to empty list
-            ),
-        ]
-    except KeyError:
-        raise KeyError(
-            "The ps-constants repository does not contain the expected CVEorg keyword sections."
-        )
-=======
     # Try to get keywords and default to an empty list
     keywords = [
         (Keyword.Type.ALLOWLIST, source.get("allowlist", [])),
@@ -110,7 +93,6 @@
             source.get("assigner_org_id_blocklist", []),
         ),
     ]
->>>>>>> 6ebe4258
 
     # Delete and recreate keywords
     Keyword.objects.all().delete()
