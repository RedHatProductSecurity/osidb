--- conflicted
+++ resolved
@@ -475,9 +475,5 @@
       }
     ]
   },
-<<<<<<< HEAD
   "generated_at": "2025-10-29T16:04:48Z"
-=======
-  "generated_at": "2025-10-08T21:07:11Z"
->>>>>>> c8fce3cd
 }