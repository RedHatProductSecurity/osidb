import uuid

import pytest
from django.conf import settings
from django.core.exceptions import ValidationError
from django.utils import timezone
from freezegun import freeze_time

from apps.bbsync.constants import RHSCL_BTS_KEY
from apps.bbsync.models import BugzillaComponent, BugzillaProduct
from apps.workflows.workflow import WorkflowModel
from collectors.bzimport.constants import FLAW_PLACEHOLDER_KEYWORD
from osidb.constants import BZ_ID_SENTINEL
from osidb.core import generate_acls
from osidb.models import (
    Affect,
    Flaw,
    FlawAcknowledgment,
    FlawComment,
    FlawCVSS,
    FlawReference,
    FlawSource,
    Impact,
    Tracker,
)
from osidb.models.flaw.label import FlawCollaborator, FlawLabel
from osidb.tests.factories import (
    AffectCVSSFactory,
    AffectFactory,
    FlawAcknowledgmentFactory,
    FlawCommentFactory,
    FlawCVSSFactory,
    FlawFactory,
    FlawReferenceFactory,
    PsModuleFactory,
    PsProductFactory,
    PsUpdateStreamFactory,
    SpecialConsiderationPackageFactory,
    TrackerFactory,
)

pytestmark = pytest.mark.unit


def tzdatetime(*args):
    return timezone.datetime(*args, tzinfo=timezone.get_current_timezone())


class TestFlaw:
    @property
    def acl_read(self):
        return [
            uuid.uuid5(
                uuid.NAMESPACE_URL,
                "https://osidb.prod.redhat.com/ns/acls#data-prodsec",
            )
        ]

    @property
    def acl_write(self):
        return [
            uuid.uuid5(
                uuid.NAMESPACE_URL,
                "https://osidb.prod.redhat.com/ns/acls#data-prodsec-write",
            )
        ]

    @pytest.mark.enable_signals
    def test_create(self, datetime_with_tz, good_cve_id):
        """test raw flaw creation"""
        meta_attr = {}
        meta_attr["test"] = 1
        vuln_1 = FlawFactory.build(
            cve_id=good_cve_id,
            created_dt=datetime_with_tz,
            reported_dt=datetime_with_tz,
            unembargo_dt=datetime_with_tz,
            title="title",
            comment_zero="comment_zero",
            impact=Impact.CRITICAL,
            source=FlawSource.APPLE,
            statement="statement",
            major_incident_state=Flaw.FlawMajorIncident.APPROVED,
            nist_cvss_validation=Flaw.FlawNistCvssValidation.REQUESTED,
            acl_read=self.acl_read,
            acl_write=self.acl_write,
            requires_cve_description=Flaw.FlawRequiresCVEDescription.APPROVED,
            # META
            meta_attr=meta_attr,
        )
        vuln_1.save(raise_validation_error=False)

        nist_cvss = FlawCVSSFactory(
            flaw=vuln_1,
            version=FlawCVSS.CVSSVersion.VERSION3,
            issuer=FlawCVSS.CVSSIssuer.NIST,
        )
        rh_cvss = FlawCVSSFactory(
            flaw=vuln_1,
            version=FlawCVSS.CVSSVersion.VERSION3,
            issuer=FlawCVSS.CVSSIssuer.REDHAT,
            vector="CVSS:3.1/AV:A/AC:H/PR:L/UI:R/S:C/C:L/I:L/A:H",
        )
        all_cvss_scores = vuln_1.cvss_scores.all()
        assert len(all_cvss_scores) == 2
        assert nist_cvss in all_cvss_scores
        assert rh_cvss in all_cvss_scores

        FlawReferenceFactory(
            flaw=vuln_1,
            type=FlawReference.FlawReferenceType.ARTICLE,
            url="https://access.redhat.com/link123",
        )
        assert vuln_1.major_incident_state == Flaw.FlawMajorIncident.APPROVED
        assert vuln_1.nist_cvss_validation == Flaw.FlawNistCvssValidation.REQUESTED

        affect1 = AffectFactory(flaw=vuln_1)
        affect_tracker = affect1.tracker
        assert vuln_1.save() is None
        assert affect_tracker is None

        affect2 = Affect.objects.create_affect(
            vuln_1,
            "fakestream",
            "fake_component",
            affectedness=Affect.AffectAffectedness.NEW,
            resolution=Affect.AffectResolution.NOVALUE,
            impact=Impact.NOVALUE,
            acl_read=self.acl_read,
            acl_write=self.acl_write,
        )
        affect2.save()
        ps_module = PsModuleFactory(bts_name="bugzilla", name="fakemodule")
        ps_update_stream = PsUpdateStreamFactory(ps_module=ps_module, name="fakestream")
        tracker1 = TrackerFactory(
            affects=(affect2,),
            embargoed=affect2.flaw.embargoed,
            ps_update_stream=ps_update_stream.name,
            status="random_status",
            resolution="random_resolution",
            type=Tracker.TrackerType.BUGZILLA,
        )
        tracker1.save()
        all_affects = vuln_1.affects.all()
        assert len(all_affects) == 2
        assert affect1 in all_affects
        assert affect2 in all_affects

        comment1 = FlawCommentFactory(flaw=vuln_1, order=0)
        comment2 = FlawComment(
            flaw=vuln_1,
            external_system_id="9999991",
            acl_read=self.acl_read,
            acl_write=self.acl_write,
            text="some comment text",
            order=1,
        )
        comment2.save()
        all_comments = vuln_1.comments.all()
        assert len(all_comments) == 2
        assert comment1 in all_comments
        assert comment2 in all_comments

        reference1 = FlawReferenceFactory(flaw=vuln_1)
        reference2 = FlawReference.objects.create_flawreference(
            vuln_1,
            "https://www.openwall.com/link123",
            type=FlawReference.FlawReferenceType.EXTERNAL,
            acl_read=self.acl_read,
            acl_write=self.acl_write,
        )
        reference2.save()
        all_references = vuln_1.references.all()
        assert len(all_references) == 3
        assert reference1 in all_references
        assert reference2 in all_references

        acknowledgment1 = FlawAcknowledgmentFactory(flaw=vuln_1)
        acknowledgment2 = FlawAcknowledgment.objects.create_flawacknowledgment(
            vuln_1,
            "name",
            "company",
            from_upstream=True,
            acl_read=self.acl_read,
            acl_write=self.acl_write,
        )
        acknowledgment2.save()
        all_acknowledgments = vuln_1.acknowledgments.all()
        assert len(all_acknowledgments) == 2
        assert acknowledgment1 in all_acknowledgments
        assert acknowledgment2 in all_acknowledgments

        vuln_2 = Flaw(
            cve_id="CVE-2000-12345",
            cwe_id="CWE-1",
            created_dt=datetime_with_tz,
            reported_dt=datetime_with_tz,
            unembargo_dt=datetime_with_tz,
            title="title",
            comment_zero="comment_zero",
            impact=Impact.CRITICAL,
            components=["curl"],
            source=FlawSource.INTERNET,
            statement="statement",
            acl_read=self.acl_read,
            acl_write=self.acl_write,
        )
        assert vuln_2.validate() is None

    def test_create_flaw_method(self):
        Flaw.objects.all().delete()
        flaw1 = Flaw.objects.create_flaw(
            bz_id="12345",
            cwe_id="CWE-1",
            title="first",
            unembargo_dt=tzdatetime(2000, 1, 1),
            comment_zero="comment_zero",
            impact=Impact.LOW,
            components=["curl"],
            source=FlawSource.INTERNET,
            acl_read=self.acl_read,
            acl_write=self.acl_write,
            reported_dt=timezone.now(),
        )
        flaw1.save()
        AffectFactory(flaw=flaw1)

        assert Flaw.objects.count() == 1
        assert Flaw.objects.first().meta_attr["bz_id"] == "12345"
        Flaw.objects.create_flaw(
            bz_id="12345",
            title="second",
            comment_zero="comment_zero",
            impact=Impact.LOW,
            source=FlawSource.INTERNET,
            acl_read=self.acl_read,
            acl_write=self.acl_write,
            reported_dt=timezone.now(),
        ).save()
        # no new flaw should be created
        assert Flaw.objects.count() == 1
        assert Flaw.objects.first().title == "second"

    def test_multi_affect_tracker(self):
        ps_module = PsModuleFactory(bts_name="bugzilla")
        ps_update_stream = PsUpdateStreamFactory(ps_module=ps_module)
        affect1 = AffectFactory(
            affectedness=Affect.AffectAffectedness.NEW,
            ps_update_stream=ps_update_stream.name,
            ps_component="component",
        )
        tracker = TrackerFactory.create(
            affects=(affect1,),
            embargoed=affect1.flaw.is_embargoed,
            ps_update_stream=ps_update_stream.name,
            type=Tracker.TrackerType.BUGZILLA,
        )
        assert len(tracker.affects.all()) == 1
        affect2 = AffectFactory(
            flaw__embargoed=False,
            affectedness=Affect.AffectAffectedness.NEW,
            ps_update_stream=ps_update_stream.name,
            ps_component="component",
        )
        Tracker.objects.create_tracker(
            affect2,
            tracker.external_system_id,
            tracker.type,
            ps_update_stream=ps_update_stream.name,
        )
        assert len(tracker.affects.all()) == 2

    def test_trackers_filed(self):
        flaw = FlawFactory()
        ps_module = PsModuleFactory(bts_name="bugzilla")
        ps_update_stream = PsUpdateStreamFactory(ps_module=ps_module)
        fix_affect = AffectFactory(
            affectedness=Affect.AffectAffectedness.AFFECTED,
            resolution=Affect.AffectResolution.DELEGATED,
            ps_update_stream=ps_update_stream.name,
            flaw=flaw,
        )
        assert not flaw.trackers_filed
        TrackerFactory(
            affects=(fix_affect,),
            embargoed=flaw.is_embargoed,
            ps_update_stream=ps_update_stream.name,
            type=Tracker.TrackerType.BUGZILLA,
        )
        assert flaw.trackers_filed
        AffectFactory(
            affectedness=Affect.AffectAffectedness.AFFECTED,
            resolution=Affect.AffectResolution.DELEGATED,
            flaw=flaw,
        )
        assert not flaw.trackers_filed

    @pytest.mark.parametrize(
        "status,resolution,delegated_resolution",
        [
            # no trackers = affected
            (None, None, Affect.AffectFix.AFFECTED),
            # Migrated/duplicate trackers should be ignored,
            ("closed", "migrated", Affect.AffectFix.AFFECTED),
            ("closed", "duplicate", Affect.AffectFix.AFFECTED),
            ("done", "notabug", Affect.AffectFix.NOTAFFECTED),
            ("closed", "deferred", Affect.AffectFix.DEFER),
            ("done", "eol", Affect.AffectFix.OOSS),
            ("won't fix", None, Affect.AffectFix.WONTFIX),
            ("foo", "bar", Affect.AffectFix.AFFECTED),
        ],
    )
    def test_delegated_resolution(self, status, resolution, delegated_resolution):
        ps_module = PsModuleFactory(bts_name="bugzilla")
        ps_update_stream = PsUpdateStreamFactory(ps_module=ps_module)
        delegated_affect = AffectFactory(
            affectedness=Affect.AffectAffectedness.AFFECTED,
            resolution=Affect.AffectResolution.DELEGATED,
            ps_update_stream=ps_update_stream.name,
            flaw__embargoed=False,
            # prevent LOW special handling
            impact=Impact.MODERATE,
        )
        if status is not None:
            TrackerFactory(
                affects=(delegated_affect,),
                ps_update_stream=ps_update_stream.name,
                status=status,
                resolution=resolution,
                embargoed=delegated_affect.flaw.is_embargoed,
                type=Tracker.TrackerType.BUGZILLA,
            )
        assert delegated_affect.delegated_resolution == delegated_resolution

    def test_empty_delegated_resolution(self):
        new_affect = AffectFactory(affectedness=Affect.AffectAffectedness.NEW)
        assert new_affect.delegated_resolution is None
        undelegated_affect = AffectFactory(
            affectedness=Affect.AffectAffectedness.AFFECTED,
            resolution=Affect.AffectResolution.DEFER,
        )
        assert undelegated_affect.delegated_resolution is None

        undelegated_affect = AffectFactory(
            affectedness=Affect.AffectAffectedness.AFFECTED,
            resolution=Affect.AffectResolution.WONTFIX,
        )
        assert undelegated_affect.delegated_resolution is None

    def test_delegated_resolution_low(self):
        ps_module = PsModuleFactory(bts_name="bugzilla")
        ps_update_stream = PsUpdateStreamFactory(ps_module=ps_module)
        affect = AffectFactory(
            affectedness=Affect.AffectAffectedness.AFFECTED,
            resolution=Affect.AffectResolution.DELEGATED,
            ps_update_stream=ps_update_stream.name,
            flaw__embargoed=False,
            impact=Impact.LOW,
        )
        TrackerFactory(
            affects=[affect],
            ps_update_stream=ps_update_stream.name,
            status="won't fix",
            type=Tracker.TrackerType.BUGZILLA,
        )
        assert affect.delegated_resolution == Affect.AffectFix.DEFER

    @pytest.mark.parametrize(
        "status,resolution,expected_fix_state",
        [
            ("won't fix", None, Affect.AffectFix.WONTFIX),
            ("foo", "bar", Affect.AffectFix.AFFECTED),
            ("foo", "", Affect.AffectFix.AFFECTED),
        ],
    )
    def test_tracker_fix_state(self, status, resolution, expected_fix_state):
        ps_module = PsModuleFactory(bts_name="bugzilla")
        ps_update_stream = PsUpdateStreamFactory(ps_module=ps_module)
        affect = AffectFactory(
            affectedness=Affect.AffectAffectedness.AFFECTED,
            resolution=Affect.AffectResolution.DELEGATED,
            ps_update_stream=ps_update_stream.name,
            flaw__embargoed=False,
        )
        tracker = TrackerFactory(
            affects=[affect],
            ps_update_stream=ps_update_stream.name,
            status=status,
            resolution=resolution,
            type=Tracker.TrackerType.BUGZILLA,
        )
        assert tracker.fix_state == expected_fix_state

    def test_objects_create_flaw(self, datetime_with_tz, good_cve_id):
        """test creating with manager .create_flow()"""
        meta_attr = {}
        meta_attr["test"] = 1
        vuln_1 = Flaw(
            cve_id=good_cve_id,
            cwe_id="CWE-1",
            created_dt=datetime_with_tz,
            reported_dt=datetime_with_tz,
            unembargo_dt=datetime_with_tz,
            title="title",
            comment_zero="comment_zero",
            impact=Impact.CRITICAL,
            components=["curl"],
            source=FlawSource.INTERNET,
            statement="statement",
            acl_read=self.acl_read,
            acl_write=self.acl_write,
            # META
            meta_attr=meta_attr,
        )

        assert vuln_1.save() is None

    def test_flaw_queryset(self, datetime_with_tz):
        """retrieve flaw manager queryset"""
        flaw = Flaw(
            cve_id="CVE-2000-12345",
            cwe_id="CWE-1",
            created_dt=datetime_with_tz,
            reported_dt=datetime_with_tz,
            unembargo_dt=datetime_with_tz,
            title="title",
            comment_zero="comment_zero",
            impact=Impact.CRITICAL,
            components=["curl"],
            source=FlawSource.INTERNET,
            statement="statement",
            acl_read=self.acl_read,
            acl_write=self.acl_write,
        )
        assert Flaw.objects.get_queryset().count() == 0
        flaw.save()
        assert Flaw.objects.get_queryset().count() == 1

    def test_fts_search(self, datetime_with_tz, good_cve_id):
        """check fts search is working"""
        flaw = Flaw(
            cve_id=good_cve_id,
            cwe_id="CWE-1",
            created_dt=datetime_with_tz,
            reported_dt=datetime_with_tz,
            unembargo_dt=datetime_with_tz,
            title="title",
            comment_zero="comment_zero",
            impact=Impact.CRITICAL,
            components=["curl"],
            source=FlawSource.INTERNET,
            statement="statement",
            acl_read=self.acl_read,
            acl_write=self.acl_write,
        )

        assert not Flaw.objects.fts_search("title")

        flaw.save()

        assert Flaw.objects.fts_search("title")

    @pytest.mark.enable_signals
    def test_local_updated_dt(self):
        ps_module = PsModuleFactory(bts_name="bugzilla")
        ps_update_stream = PsUpdateStreamFactory(ps_module=ps_module)
        f = FlawFactory(embargoed=False)
        assert f.local_updated_dt > f.updated_dt

        with freeze_time(tzdatetime(2077, 1, 1, 13, 39, 0)):
            a = AffectFactory(
                flaw=f,
                created_dt=timezone.now(),
                ps_update_stream=ps_update_stream.name,
                ps_component="component",
                affectedness=Affect.AffectAffectedness.AFFECTED,
            )
            assert f.local_updated_dt == timezone.now()

        with freeze_time(tzdatetime(3333, 3, 3, 3, 3, 3)):
            _ = TrackerFactory(
                affects=(a,),
                created_dt=timezone.now(),
                ps_update_stream=ps_update_stream.name,
                type=Tracker.TrackerType.BUGZILLA,
                embargoed=f.embargoed,
            )
            f.refresh_from_db()
            assert f.local_updated_dt == timezone.now()

    @pytest.mark.enable_signals
    def test_local_updated_dt_inverse_relationship(self):
        f = FlawFactory(embargoed=False)
        ps_module = PsModuleFactory(bts_name="bugzilla")
        ps_update_stream = PsUpdateStreamFactory(ps_module=ps_module)
        a = AffectFactory(
            flaw=f,
            ps_update_stream=ps_update_stream.name,
            ps_component="component",
            affectedness=Affect.AffectAffectedness.AFFECTED,
        )
        TrackerFactory(
            affects=(a,),
            ps_update_stream=ps_update_stream.name,
            type=Tracker.TrackerType.BUGZILLA,
            embargoed=f.embargoed,
        )
        og_local_updated_dt = f.local_updated_dt
        # try updating the tracker from the affect (inverse relationship)
        # it should not fail and update the timestamp correctly
        a.trackers = None
        a.save()
        assert Flaw.objects.first().local_updated_dt > og_local_updated_dt

    @pytest.mark.enable_signals
    def test_local_updated_dt_flaw_reference(self):
        with freeze_time(tzdatetime(1998, 2, 25, 13, 27, 0)):
            f = FlawFactory(embargoed=False)
        og_local_updated_dt = f.local_updated_dt
        FlawReferenceFactory(flaw=f)
        assert Flaw.objects.get(pk=f.uuid).local_updated_dt > og_local_updated_dt

    @pytest.mark.enable_signals
    def test_local_updated_dt_flaw_acknowledgement(self):
        with freeze_time(tzdatetime(1998, 2, 25, 13, 27, 0)):
            f = FlawFactory(embargoed=False, source=FlawSource.REDHAT)
        og_local_updated_dt = f.local_updated_dt
        FlawAcknowledgmentFactory(flaw=f)
        assert Flaw.objects.get(pk=f.uuid).local_updated_dt > og_local_updated_dt

    @pytest.mark.enable_signals
    def test_local_updated_dt_flaw_comment(self):
        with freeze_time(tzdatetime(1998, 2, 25, 13, 27, 0)):
            f = FlawFactory(embargoed=False)
        og_local_updated_dt = f.local_updated_dt
        FlawCommentFactory(flaw=f)
        assert Flaw.objects.get(pk=f.uuid).local_updated_dt > og_local_updated_dt

    @pytest.mark.enable_signals
    def test_local_updated_dt_flaw_collaborator(self):
        with freeze_time(tzdatetime(1998, 2, 25, 13, 27, 0)):
            f = FlawFactory(embargoed=False)
            _ = AffectFactory(flaw=f)
            f.workflow_state = WorkflowModel.WorkflowState.SECONDARY_ASSESSMENT
            f.save()
        og_local_updated_dt = f.local_updated_dt
        FlawCollaborator.objects.create(
            label="test_context",
            flaw=f,
            state=FlawCollaborator.FlawCollaboratorState.NEW,
            type=FlawLabel.FlawLabelType.CONTEXT_BASED,
        )
        assert FlawCollaborator.objects.count()
        assert Flaw.objects.get(pk=f.uuid).local_updated_dt > og_local_updated_dt

    @pytest.mark.enable_signals
    def test_local_updated_dt_flaw_cvss(self):
        with freeze_time(tzdatetime(1998, 2, 25, 13, 27, 0)):
            f = FlawFactory(embargoed=False)
        og_local_updated_dt = f.local_updated_dt
        FlawCVSSFactory(flaw=f)
        assert Flaw.objects.get(pk=f.uuid).local_updated_dt > og_local_updated_dt

    @pytest.mark.enable_signals
    def test_local_updated_dt_affect_cvss(self):
        with freeze_time(tzdatetime(1998, 2, 25, 13, 27, 0)):
            f = FlawFactory(embargoed=False)
            a = AffectFactory(flaw=f)
        og_local_updated_dt = f.local_updated_dt
        AffectCVSSFactory(affect=a)
        assert Flaw.objects.get(pk=f.uuid).local_updated_dt > og_local_updated_dt

    @pytest.mark.parametrize(
        "ps_module_name,ps_product_name",
        [
            ("rhel-8", "Red Hat Enterprise Linux"),
            ("jbcs-1", "Red Hat JBoss Core Services"),
            ("", None),
        ],
    )
    def test_ps_product_affect(self, ps_module_name, ps_product_name):
        """
        Test that the ps_product property in Affect correctly maps to the
        one given by the ps_module of the Affect.
        """
        if ps_module_name:
            ps_module = PsModuleFactory(
                name=ps_module_name, ps_product=PsProductFactory(name=ps_product_name)
            )
            ps_update_stream = PsUpdateStreamFactory(ps_module=ps_module)
            affect = AffectFactory(ps_update_stream=ps_update_stream.name)
        else:
            affect = AffectFactory()
        assert affect.ps_product == ps_product_name

    @pytest.mark.enable_signals
    def test_not_affected_justification_auto_remove(self):
        """
        Test that the not affected justification of an affect is automatically removed when
        the affectedness is set to anything other than NOT_AFFECTED.
        """
        flaw = FlawFactory(embargoed=False)
        ps_module = PsModuleFactory(bts_name="bugzilla")
        ps_update_stream = PsUpdateStreamFactory(ps_module=ps_module)
        affect = AffectFactory(
            flaw=flaw,
            ps_update_stream=ps_update_stream.name,
            ps_component="component",
            affectedness=Affect.AffectAffectedness.NOTAFFECTED,
        )
        assert affect.not_affected_justification
        affect.affectedness = Affect.AffectAffectedness.AFFECTED
        affect.resolution = Affect.AffectResolution.DELEGATED
        affect.save()
        assert not affect.not_affected_justification

    def test_cve_id_nullified(self):
        """Test an empty string CVE is converted into a null value."""
        f = FlawFactory()
        f.cve_id = ""
        f.save()
        assert f.cve_id is None

    @pytest.mark.enable_signals
    def test_major_incident_start_dt(self):
        """
        Test that the signal to set the MI start date is correctly called.
        """
        f = FlawFactory(
            embargoed=False,
            major_incident_state=Flaw.FlawMajorIncident.NOVALUE,
        )
        # Initially it is not a MI so it should have no date
        assert f.major_incident_start_dt is None
        with freeze_time(tzdatetime(2077, 1, 1, 13, 39, 0)):
            f.major_incident_state = Flaw.FlawMajorIncident.APPROVED
            f.save()
            assert f.major_incident_start_dt == timezone.now()

    @pytest.mark.enable_signals
    def test_flaw_cve_id_propagates(self):
        original_cve_id = "CVE-2025-1111"
        f = FlawFactory(
            cve_id=original_cve_id,
            embargoed=False,
            major_incident_state=Flaw.FlawMajorIncident.NOVALUE,
        )
        ps_module = PsModuleFactory(bts_name="bugzilla")
        ps_update_stream = PsUpdateStreamFactory(ps_module=ps_module)
        a = AffectFactory(
            flaw=f,
            ps_update_stream=ps_update_stream.name,
            affectedness=Affect.AffectAffectedness.NEW,
        )
        t = TrackerFactory(
            affects=(a,),
            ps_update_stream=ps_update_stream.name,
            type=Tracker.TrackerType.BUGZILLA,
            embargoed=f.is_embargoed,
        )

        assert f.cve_id == a.cve_id == t.cve_id

        f.cve_id = "CVE-2025-1234"
        f.save()
        f.refresh_from_db()

        assert f.cve_id != original_cve_id
        a.refresh_from_db()
        t.refresh_from_db()

        assert f.cve_id == a.cve_id == t.cve_id

    @pytest.mark.enable_signals
    def test_flaw_cve_id_assignment_propagates(self):
        # test that assigning a cve_id to a cve-less flaw only converts
        # propagates the cve_id to the affects linked to said flaw

        # this is the flaw to change
        f = FlawFactory(
            cve_id=None,
            embargoed=False,
            major_incident_state=Flaw.FlawMajorIncident.NOVALUE,
        )
        ps_module = PsModuleFactory(bts_name="bugzilla")
        ps_update_stream = PsUpdateStreamFactory(ps_module=ps_module)
        a = AffectFactory(
            flaw=f,
<<<<<<< HEAD
            ps_update_stream=ps_update_stream.name,
=======
            ps_module=ps_module.name,
>>>>>>> 6ebe4258
            affectedness=Affect.AffectAffectedness.NEW,
        )
        t = TrackerFactory(
            affects=(a,),
            ps_update_stream=ps_update_stream.name,
            type=Tracker.TrackerType.BUGZILLA,
            embargoed=f.is_embargoed,
        )

        # this is some other flaw that we won't change
        f2 = FlawFactory(
            cve_id=None,
            embargoed=False,
            major_incident_state=Flaw.FlawMajorIncident.NOVALUE,
        )
        a2 = AffectFactory(
            flaw=f2,
<<<<<<< HEAD
            ps_update_stream=ps_update_stream.name,
=======
            ps_module=ps_module.name,
>>>>>>> 6ebe4258
            affectedness=Affect.AffectAffectedness.NEW,
        )
        t2 = TrackerFactory(
            affects=(a2,),
            ps_update_stream=ps_update_stream.name,
            type=Tracker.TrackerType.BUGZILLA,
            embargoed=f.is_embargoed,
        )

        f.cve_id = "CVE-2025-1234"
        f.save()
        f.refresh_from_db()

        assert f.cve_id is not None
        a.refresh_from_db()
        a2.refresh_from_db()
        t.refresh_from_db()
        t2.refresh_from_db()

        assert f.cve_id == a.cve_id == t.cve_id
        assert f.cve_id != a2.cve_id
        assert f.cve_id != t2.cve_id
        assert f2.cve_id == a2.cve_id == t2.cve_id


class TestImpact:
    @pytest.mark.parametrize(
        "first,second",
        [
            ("", "LOW"),
            ("", "MODERATE"),
            ("", "IMPORTANT"),
            ("", "CRITICAL"),
            ("LOW", "MODERATE"),
            ("LOW", "IMPORTANT"),
            ("LOW", "CRITICAL"),
            ("MODERATE", "IMPORTANT"),
            ("MODERATE", "CRITICAL"),
            ("IMPORTANT", "CRITICAL"),
        ],
    )
    def test_less(self, first, second):
        """
        test that the first is less than the second
        """
        assert Impact(first) < Impact(second)

    @pytest.mark.parametrize(
        "maximum,impacts",
        [
            ("LOW", ["", "", "LOW", "LOW"]),
            ("MODERATE", ["MODERATE"]),
            ("IMPORTANT", ["LOW", "MODERATE", "IMPORTANT"]),
            ("CRITICAL", ["IMPORTANT", "CRITICAL", ""]),
        ],
    )
    def test_max(self, maximum, impacts):
        """
        test that the maximum is correctly identified
        """
        assert Impact(maximum) == max(Impact(impact) for impact in impacts)


class TestFlawValidators:
    def test_validate_good(self):
        """test that no validator complains about valid flaw"""
        # do not raise here
        # validation is run on save
        FlawFactory()

    @pytest.mark.parametrize("cve_id", ["test", "CVE-2020-1234-b", "no CVE-2020-1234"])
    def test_validate_cve_id(self, cve_id):
        """test cve_id validator"""
        with pytest.raises(ValidationError) as e:
            FlawFactory(cve_id=cve_id)
        assert "Malformed CVE or alias." in str(e)

    # TODO CWE validation is temporarily off
    # @pytest.mark.parametrize("cwe_id", ["test", "CWE-", "no CWE-2020"])
    # def test_validate_cwe_id(self, cwe_id):
    #     """test cwe_id validator"""
    #     with pytest.raises(ValidationError) as e:
    #         FlawFactory(cwe_id=cwe_id)
    #     assert "Invalid CWE." in str(e)

    @freeze_time(tzdatetime(2021, 11, 23))
    def test_validate_reported_dt(self):
        """test reported_dt validation - no future date"""
        future_dt = tzdatetime(2021, 11, 27)

        with pytest.raises(ValidationError) as e:
            FlawFactory(reported_dt=future_dt)
        assert (
            f"'{future_dt}' is an Invalid datetime, cannot be set in the future."
            in str(e)
        )

        with freeze_time(future_dt):
            FlawFactory(reported_dt=future_dt)
            # no exception should be raised now

    @pytest.mark.parametrize("attr_name", ["impact"])
    def test_validate_choice(self, attr_name):
        """test choice validation"""
        with pytest.raises(ValidationError) as e:
            FlawFactory(**{attr_name: "half of FISH"})
        assert "Value 'half of FISH' is not a valid choice." in str(e)

    @pytest.mark.enable_signals
    @pytest.mark.parametrize(
        "rh_cvss,nist_cvss,should_alert",
        [
            # difference is higher or equal to 1
            (
                "CVSS:3.1/AV:N/AC:H/PR:N/UI:N/S:U/C:H/I:H/A:H",  # score 8.1
                "CVSS:3.1/AV:N/AC:H/PR:N/UI:R/S:U/C:H/I:L/A:H",  # score 7.1
                True,
            ),
            # difference is lower than 1
            (
                "CVSS:3.1/AV:N/AC:H/PR:N/UI:R/S:U/C:H/I:L/A:H",  # score 7.1
                "CVSS:3.1/AV:P/AC:L/PR:L/UI:R/S:C/C:H/I:H/A:H",  # score 7.2
                False,
            ),
        ],
    )
    def test_validate_rh_nist_cvss_score_diff(self, nist_cvss, rh_cvss, should_alert):
        """
        Tests that the difference between the RH and NIST CVSSv3 score is not >= 1.0.
        """
        flaw = FlawFactory(
            impact=Impact.MODERATE,
            # fields below are set to avoid any alerts
            embargoed=False,
            major_incident_state=Flaw.FlawMajorIncident.NOVALUE,
        )

        for issuer, vector, comment in [
            (FlawCVSS.CVSSIssuer.REDHAT, rh_cvss, "comment"),
            (FlawCVSS.CVSSIssuer.NIST, nist_cvss, ""),
        ]:
            FlawCVSSFactory(
                flaw=flaw,
                version=FlawCVSS.CVSSVersion.VERSION3,
                issuer=issuer,
                vector=vector,
                comment="",
            )

        AffectFactory(flaw=flaw)
        flaw.save()

        if should_alert:
            assert flaw.valid_alerts.count() == 1
            assert flaw.valid_alerts.first().name == "rh_nist_cvss_score_diff"
        else:
            assert not flaw.valid_alerts.exists()

    @pytest.mark.enable_signals
    @pytest.mark.parametrize(
        "rh_cvss,nist_cvss,impact,should_alert",
        [
            # Note: not possible to test None vs Low since the lowest possible
            # CVSS score of low severity is 1.6 which violates the RH vs NIST
            # score diff constraint
            # Low vs Medium
            (
                "CVSS:3.1/AV:A/AC:H/PR:H/UI:R/S:U/C:L/I:L/A:L",  # score 3.8
                "CVSS:3.1/AV:L/AC:L/PR:H/UI:R/S:U/C:L/I:L/A:L",  # score 4.0
                Impact.MODERATE,
                True,
            ),
            # Medium vs Low
            (
                "CVSS:3.1/AV:L/AC:L/PR:H/UI:R/S:U/C:L/I:L/A:L",  # score 4.0
                "CVSS:3.1/AV:N/AC:H/PR:H/UI:R/S:U/C:L/I:L/A:L",  # score 3.9
                Impact.MODERATE,
                True,
            ),
            # Medium vs High
            (
                "CVSS:3.1/AV:P/AC:H/PR:L/UI:R/S:C/C:H/I:H/A:H",  # score 6.9
                "CVSS:3.1/AV:N/AC:L/PR:L/UI:R/S:U/C:H/I:L/A:H",  # score 7.6
                Impact.MODERATE,
                True,
            ),
            # High vs Critical
            (
                "CVSS:3.1/AV:L/AC:L/PR:L/UI:N/S:C/C:H/I:H/A:H",  # score 8.8
                "CVSS:3.1/AV:N/AC:L/PR:N/UI:N/S:U/C:H/I:L/A:H",  # score 9.4
                Impact.MODERATE,
                True,
            ),
            # everything below is without alerts
            # None vs None
            (
                "CVSS:3.1/AV:N/AC:H/PR:N/UI:N/S:U/C:N/I:N/A:N",  # score 0.0
                "CVSS:3.1/AV:N/AC:H/PR:N/UI:N/S:U/C:N/I:N/A:N",  # score 0.0
                Impact.NOVALUE,
                False,
            ),
            # Low vs Low (right boundary)
            (
                "CVSS:3.1/AV:N/AC:H/PR:H/UI:R/S:U/C:L/I:L/A:L",  # score 3.9
                "CVSS:3.1/AV:P/AC:H/PR:H/UI:R/S:U/C:N/I:N/A:H",  # score 3.8
                Impact.MODERATE,
                False,
            ),
            # Medium vs Medium (left boundary)
            (
                "CVSS:3.1/AV:L/AC:L/PR:H/UI:R/S:U/C:L/I:L/A:L",  # score 4.0
                "CVSS:3.1/AV:P/AC:H/PR:H/UI:R/S:U/C:L/I:L/A:H",  # score 4.9
                Impact.MODERATE,
                False,
            ),
            # High vs High
            (
                "CVSS:3.1/AV:N/AC:L/PR:L/UI:R/S:U/C:H/I:L/A:H",  # score 7.6
                "CVSS:3.1/AV:N/AC:H/PR:H/UI:R/S:C/C:L/I:H/A:H",  # score 7.5
                Impact.MODERATE,
                False,
            ),
            # High vs Critical
            (
                "CVSS:3.1/AV:N/AC:L/PR:N/UI:N/S:U/C:H/I:L/A:H",  # score 9.4
                "CVSS:3.1/AV:N/AC:L/PR:N/UI:N/S:C/C:L/I:H/A:H",  # score 10.0
                Impact.MODERATE,
                False,
            ),
        ],
    )
    def test_validate_rh_nist_cvss_severity_diff(
        self, rh_cvss, nist_cvss, impact, should_alert
    ):
        """
        Tests that the NIST and RH CVSSv3 score are not of a different severity.
        """
        flaw = FlawFactory(
            impact=impact,
            # fields below are set to avoid any alerts
            embargoed=False,
            major_incident_state=Flaw.FlawMajorIncident.NOVALUE,
        )

        for issuer, vector, comment in [
            (FlawCVSS.CVSSIssuer.REDHAT, rh_cvss, "comment"),
            (FlawCVSS.CVSSIssuer.NIST, nist_cvss, ""),
        ]:
            FlawCVSSFactory(
                flaw=flaw,
                version=FlawCVSS.CVSSVersion.VERSION3,
                issuer=issuer,
                vector=vector,
                comment="",
            )

        AffectFactory(flaw=flaw)
        flaw.save()

        if should_alert:
            assert flaw.valid_alerts.count() == 1
            assert flaw.valid_alerts.first().name == "rh_nist_cvss_severity_diff"
        else:
            assert not flaw.valid_alerts.exists()

    @pytest.mark.parametrize(
        "name,business_unit,is_rh_product",
        [
            ("rhel-7", "Core RHEL", True),
            ("epel-6", "Community", False),
            ("rhel-br-9", "Core RHEL", False),
        ],
    )
    def test_validate_rh_products_in_affects(self, name, business_unit, is_rh_product):
        """
        Tests that a flaw with RH products in its affects list returns True,
        False otherwise.
        """
        flaw = FlawFactory()
        ps_module = PsModuleFactory(
            name=name, ps_product=PsProductFactory(business_unit=business_unit)
        )
        ps_update_stream = PsUpdateStreamFactory(ps_module=ps_module)
        AffectFactory(flaw=flaw, ps_update_stream=ps_update_stream.name)
        flaw.save()

        if is_rh_product:
            assert flaw._validate_rh_products_in_affects()
        else:
            assert not flaw._validate_rh_products_in_affects()

    @pytest.mark.enable_signals
    @pytest.mark.parametrize(
        "nist_cvss,rh_cvss,ps_module,rh_cvss_comment,rescore,should_alert",
        [
            # should alert, there is no RH CVSSv3 comment or NIST rescore request
            (
                "CVSS:3.1/AV:N/AC:H/PR:N/UI:R/S:U/C:H/I:L/A:H",  # score 7.1
                "CVSS:3.1/AV:N/AC:H/PR:N/UI:N/S:U/C:H/I:H/A:H",  # score 8.1
                "rhel-7",
                "",
                Flaw.FlawNistCvssValidation.NOVALUE,
                True,
            ),
            # everything below is without alerts
            # no NIST CVSSv3 score
            (
                "",
                "CVSS:3.1/AV:N/AC:H/PR:N/UI:N/S:U/C:H/I:H/A:H",  # score 8.1
                "rhel-7",
                "",
                Flaw.FlawNistCvssValidation.NOVALUE,
                False,
            ),
            # NIST CVSSv3 is lower than 7.0
            (
                "CVSS:3.1/AV:N/AC:H/PR:N/UI:R/S:U/C:H/I:N/A:H",  # score 6.8
                "CVSS:3.1/AV:N/AC:H/PR:N/UI:N/S:U/C:H/I:H/A:H",  # score 8.1
                "rhel-7",
                "",
                Flaw.FlawNistCvssValidation.NOVALUE,
                False,
            ),
            # NIST CVSSv3 and RH CVSSv3 are not significantly different
            (
                "CVSS:3.1/AV:N/AC:H/PR:N/UI:R/S:U/C:H/I:L/A:H",  # score 7.1
                "CVSS:3.1/AV:L/AC:H/PR:N/UI:R/S:U/C:H/I:H/A:H",  # score 7.0
                "rhel-7",
                "",
                Flaw.FlawNistCvssValidation.NOVALUE,
                False,
            ),
            # no RH product
            (
                "CVSS:3.1/AV:N/AC:H/PR:N/UI:R/S:U/C:H/I:L/A:H",  # score 7.1
                "CVSS:3.1/AV:N/AC:H/PR:N/UI:N/S:U/C:H/I:H/A:H",  # score 8.1
                "rhel-br-9",
                "",
                Flaw.FlawNistCvssValidation.NOVALUE,
                False,
            ),
            # solved via RH CVSSv3 comment
            (
                "CVSS:3.1/AV:N/AC:H/PR:N/UI:R/S:U/C:H/I:L/A:H",  # score 7.1
                "CVSS:3.1/AV:N/AC:H/PR:N/UI:N/S:U/C:H/I:H/A:H",  # score 8.1
                "rhel-7",
                "explanation comment",
                Flaw.FlawNistCvssValidation.NOVALUE,
                False,
            ),
            # solved via NIST rescore request
            (
                "CVSS:3.1/AV:N/AC:H/PR:N/UI:R/S:U/C:H/I:L/A:H",  # score 7.1
                "CVSS:3.1/AV:N/AC:H/PR:N/UI:N/S:U/C:H/I:H/A:H",  # score 8.1
                "rhel-7",
                "",
                Flaw.FlawNistCvssValidation.REQUESTED,
                False,
            ),
        ],
    )
    def test_validate_nist_rh_cvss_feedback_loop(
        self,
        nist_cvss,
        rh_cvss,
        ps_module,
        rh_cvss_comment,
        rescore,
        should_alert,
    ):
        """
        Tests whether RH should send a request to NIST on flaw CVSS rescore.
        """
        flaw = FlawFactory.build(
            impact=Impact.LOW,
            nist_cvss_validation=rescore,
            # fields below are set to avoid any alerts
            embargoed=False,
            major_incident_state=Flaw.FlawMajorIncident.NOVALUE,
            cve_description="cve_description",
            statement="statement",
        )
        flaw.save(raise_validation_error=False)

        if nist_cvss:
            FlawCVSSFactory(
                flaw=flaw,
                version=FlawCVSS.CVSSVersion.VERSION3,
                issuer=FlawCVSS.CVSSIssuer.NIST,
                vector=nist_cvss,
                comment="",
            )
        FlawCVSSFactory(
            flaw=flaw,
            version=FlawCVSS.CVSSVersion.VERSION3,
            issuer=FlawCVSS.CVSSIssuer.REDHAT,
            vector=rh_cvss,
            comment=rh_cvss_comment,
        )
        ps_module = PsModuleFactory(
            name=ps_module, ps_product=PsProductFactory(business_unit="Core RHEL")
        )
        ps_update_stream = PsUpdateStreamFactory(ps_module=ps_module)
        AffectFactory(flaw=flaw, ps_update_stream=ps_update_stream.name)
        flaw.save()

        # there may be an extra alert if the difference between the RH and NIST
        # CVSSv3 score is >= 1.0, regardless of whether a test should fail or not
        if should_alert:
            assert flaw.valid_alerts.filter(
                name="request_nist_cvss_validation"
            ).exists()
            assert (
                flaw.valid_alerts.count() == 1
                if not flaw.valid_alerts.filter(name="rh_nist_cvss_score_diff").exists()
                else 2
            )
        else:
            assert not flaw.valid_alerts.filter(
                name="request_nist_cvss_validation"
            ).exists()
            assert (
                flaw.valid_alerts.count() == 0
                if not flaw.valid_alerts.filter(name="rh_nist_cvss_score_diff").exists()
                else 1
            )

    @pytest.mark.enable_signals
    @pytest.mark.parametrize(
        "rescore,nist_cvss,rh_cvss,should_raise",
        [
            (Flaw.FlawNistCvssValidation.REQUESTED, False, True, True),
            (Flaw.FlawNistCvssValidation.REJECTED, False, False, True),
            (Flaw.FlawNistCvssValidation.APPROVED, True, True, False),
            (Flaw.FlawNistCvssValidation.APPROVED, False, True, False),
            (Flaw.FlawNistCvssValidation.NOVALUE, False, True, False),
        ],
    )
    def test_validate_cvss_scores_and_nist_cvss_validation(
        self, rescore, nist_cvss, rh_cvss, should_raise
    ):
        """
        Tests that if nist_cvss_validation is set, then both NIST CVSSv3 and RH CVSSv3
        scores need to be present.
        """
        flaw = FlawFactory.build(
            impact=Impact.LOW,
            nist_cvss_validation=rescore,
            # fields below are set to avoid any alerts
            embargoed=False,
            major_incident_state=Flaw.FlawMajorIncident.NOVALUE,
        )
        flaw.save(raise_validation_error=False)

        if nist_cvss:
            FlawCVSSFactory(
                flaw=flaw,
                version=FlawCVSS.CVSSVersion.VERSION3,
                issuer=FlawCVSS.CVSSIssuer.NIST,
            )
        if rh_cvss:
            FlawCVSSFactory(
                flaw=flaw,
                version=FlawCVSS.CVSSVersion.VERSION3,
                issuer=FlawCVSS.CVSSIssuer.REDHAT,
                vector="CVSS:3.1/AV:A/AC:H/PR:L/UI:R/S:C/C:L/I:L/A:H",
            )
        AffectFactory(flaw=flaw)

        if should_raise:
            error_msg = (
                "nist_cvss_validation can only be set if a flaw has both "
                "NIST CVSSv3 and RH CVSSv3 scores assigned."
            )
            with pytest.raises(ValidationError, match=error_msg):
                flaw.save()
        else:
            assert flaw.save() is None

    @pytest.mark.enable_signals
    @pytest.mark.parametrize(
        "impact,vector,should_alert",
        [
            # score 7.2
            (Impact.LOW, "CVSS:3.1/AV:P/AC:L/PR:L/UI:R/S:C/C:H/I:H/A:H", None),
            # score 0.0
            (Impact.NOVALUE, "CVSS:3.1/AV:N/AC:H/PR:N/UI:N/S:U/C:N/I:N/A:N", None),
            # score 0.0
            (
                Impact.LOW,
                "CVSS:3.1/AV:N/AC:H/PR:N/UI:N/S:U/C:N/I:N/A:N",
                "set_impact_with_zero_CVSSv3_score",
            ),
            # score 7.2
            (
                Impact.NOVALUE,
                "CVSS:3.1/AV:P/AC:L/PR:L/UI:R/S:C/C:H/I:H/A:H",
                "unset_impact_with_nonzero_CVSSv3_score",
            ),
        ],
    )
    def test_validate_rh_cvss3_and_impact(self, impact, vector, should_alert):
        """
        Test that flaw's RH CVSSv3 score and impact comply with the following:
        * RH CVSSv3 score is not zero and flaw impact is set
        * RH CVSSv3 score is zero and flaw impact is not set
        If not, an alert is raised.
        """
        cvss = FlawCVSSFactory(
            issuer=FlawCVSS.CVSSIssuer.REDHAT,
            version=FlawCVSS.CVSSVersion.VERSION3,
            vector=vector,
        )
        flaw = cvss.flaw
        flaw.impact = impact
        flaw.save()

        alerts = [
            "set_impact_with_zero_CVSSv3_score",
            "unset_impact_with_nonzero_CVSSv3_score",
        ]

        if should_alert:
            assert flaw.valid_alerts.filter(name=should_alert).exists()
        else:
            assert not any(
                [flaw.valid_alerts.filter(name=alert).exists() for alert in alerts]
            )

    @pytest.mark.parametrize(
        "impact,vector,should_alert_after",
        [
            # score 7.2
            (Impact.NOVALUE, "CVSS:3.1/AV:P/AC:L/PR:L/UI:R/S:C/C:H/I:H/A:H", False),
            # score 0.0
            (Impact.NOVALUE, "CVSS:3.1/AV:N/AC:H/PR:N/UI:N/S:U/C:N/I:N/A:N", True),
        ],
    )
    def test_validate_rh_cvss3_and_impact_deadlock(
        self, impact, vector, should_alert_after
    ):
        """
        Test that the impact can be changed from zero RH CVSSv3 score and unset flaw impact.
        This is here to make sure that a deadlock does not occur when trying to leave from
        an empty RH CVSSv3 score / impact state.
        """

        cvss = FlawCVSSFactory(
            issuer=FlawCVSS.CVSSIssuer.REDHAT,
            version=FlawCVSS.CVSSVersion.VERSION3,
            vector=vector,
        )
        flaw = cvss.flaw
        flaw.impact = impact

        assert flaw.save() is None
        flaw.impact = Impact.LOW
        flaw.save()

        alerted = flaw.valid_alerts.filter(
            name="set_impact_with_zero_CVSSv3_score"
        ).exists()

        assert alerted if should_alert_after else not alerted

    @pytest.mark.parametrize(
        "impact,cve_description,should_alert,alert",
        [
            (Impact.MODERATE, "", True, "impact_without_cve_description"),
            (Impact.IMPORTANT, "", True, "impact_without_cve_description"),
            (Impact.CRITICAL, "", True, "impact_without_cve_description"),
            # everything below is correct
            (Impact.LOW, "", False, None),
            (Impact.LOW, "cve_description", False, None),
            (Impact.MODERATE, "cve_description", False, None),
            (Impact.IMPORTANT, "cve_description", False, None),
            (Impact.CRITICAL, "cve_description", False, None),
        ],
    )
    def test_validate_impact_and_cve_description(
        self, impact, cve_description, should_alert, alert
    ):
        """
        Tests that if impact has MODERATE, IMPORTANT or CRITICAL value set,
        then cve_description must not be missing.
        """
        flaw = FlawFactory(
            impact=impact,
            cve_description=cve_description,
            # fields below are set to avoid any alerts
            embargoed=False,
            major_incident_state=Flaw.FlawMajorIncident.NOVALUE,
        )
        FlawCVSSFactory(
            flaw=flaw,
            version=FlawCVSS.CVSSVersion.VERSION3,
            issuer=FlawCVSS.CVSSIssuer.REDHAT,
            vector="CVSS:3.1/AV:P/AC:L/PR:L/UI:R/S:C/C:H/I:H/A:H",
        )
        AffectFactory(flaw=flaw)
        flaw.save()

        if should_alert:
            assert flaw.valid_alerts.count() == 1
            assert flaw.valid_alerts.filter(name=alert).exists()
        else:
            assert not flaw.valid_alerts.exists()

    @pytest.mark.parametrize(
        "requires_cve_description,cve_description,should_raise",
        [
            (Flaw.FlawRequiresCVEDescription.REQUESTED, "", True),
            (Flaw.FlawRequiresCVEDescription.APPROVED, "", True),
            # everything below is correct
            (Flaw.FlawRequiresCVEDescription.NOVALUE, "cve_description", False),
            (Flaw.FlawRequiresCVEDescription.NOVALUE, "", False),
            (Flaw.FlawRequiresCVEDescription.REJECTED, "cve_description", False),
            (Flaw.FlawRequiresCVEDescription.REJECTED, "", False),
            (Flaw.FlawRequiresCVEDescription.REQUESTED, "cve_description", False),
            (Flaw.FlawRequiresCVEDescription.APPROVED, "cve_description", False),
        ],
    )
    def test_validate_cve_description_and_requires_cve_description(
        self, requires_cve_description, cve_description, should_raise
    ):
        """
        Tests that if cve_description is missing, then requires_cve_description must not have
        REQUESTED or APPROVED value set.
        """
        flaw = FlawFactory.build(
            cve_description=cve_description,
            requires_cve_description=requires_cve_description,
            # fields below are set to avoid any alerts
            embargoed=False,
            major_incident_state=Flaw.FlawMajorIncident.NOVALUE,
            impact=Impact.LOW,
        )
        flaw.save(raise_validation_error=False)
        AffectFactory(flaw=flaw)

        if should_raise:
            error_msg = f"requires_cve_description cannot be {requires_cve_description} if cve_description is missing."
            with pytest.raises(ValidationError, match=error_msg):
                flaw.save()
        else:
            assert flaw.save() is None

    @pytest.mark.parametrize(
        "old_requires_cve_description,requires_cve_description,should_raise",
        [
            (
                Flaw.FlawRequiresCVEDescription.REQUESTED,
                Flaw.FlawRequiresCVEDescription.APPROVED,
                False,
            ),
            (
                Flaw.FlawRequiresCVEDescription.APPROVED,
                Flaw.FlawRequiresCVEDescription.REQUESTED,
                False,
            ),
            (
                Flaw.FlawRequiresCVEDescription.NOVALUE,
                Flaw.FlawRequiresCVEDescription.REQUESTED,
                False,
            ),
            (
                Flaw.FlawRequiresCVEDescription.REQUESTED,
                Flaw.FlawRequiresCVEDescription.NOVALUE,
                True,
            ),
            (
                Flaw.FlawRequiresCVEDescription.APPROVED,
                Flaw.FlawRequiresCVEDescription.NOVALUE,
                True,
            ),
        ],
    )
    def test_validate_requires_cve_description(
        self, old_requires_cve_description, requires_cve_description, should_raise
    ):
        """
        Tests that if requires_cve_description was already set to something other than NOVALUE
        it cannot be set to NOVALUE.
        """
        flaw = FlawFactory.build(
            requires_cve_description=old_requires_cve_description,
            # fields below are set to avoid any alerts
            cve_description="cve_description",
            embargoed=False,
            major_incident_state=Flaw.FlawMajorIncident.NOVALUE,
            impact=Impact.LOW,
        )
        flaw.save(raise_validation_error=False)

        flaw.requires_cve_description = requires_cve_description

        if should_raise:
            error_msg = "requires_cve_description cannot be unset if it was previously set to something other than NOVALUE"
            with pytest.raises(ValidationError, match=error_msg):
                flaw.save()
        else:
            assert flaw.save() is None

    def test_no_source(self):
        """
        test that flaw cannot have an empty source
        """
        with pytest.raises(ValidationError, match="Source value is required"):
            FlawFactory(source=None)

    @pytest.mark.parametrize(
        "source",
        [FlawSource.INTERNET, FlawSource.TWITTER],
    )
    def test_embargoed_public_source_invalid(self, source):
        with pytest.raises(ValidationError) as e:
            FlawFactory(embargoed=True, source=source)
        assert "Flaw is embargoed but contains public source" in str(e)

    def test_embargoed_public_source_invalid_exception_suppressed(self):
        """
        execute the previous validation in same context as in the previous test case however
        this time suppress the exception raising and check that an alert is stored instead
        """
        flaw = FlawFactory(embargoed=True)
        flaw.source = FlawSource.INTERNET
        flaw.save(raise_validation_error=False)
        assert flaw.valid_alerts.filter(name="_validate_embargoed_source").exists()

    @pytest.mark.parametrize(
        "source",
        [FlawSource.APPLE, FlawSource.GOOGLE, FlawSource.MOZILLA, FlawSource.GENTOO],
    )
    def test_embargoed_public_source_valid(self, source):
        assert Flaw.objects.count() == 0
        FlawFactory(embargoed=True, source=source)
        assert Flaw.objects.count() == 1

    @pytest.mark.parametrize(
        "source",
        [FlawSource.GENTOO, FlawSource.UBUNTU],
    )
    def test_embargoed_both_source_valid(self, source):
        assert Flaw.objects.count() == 0
        flaw = FlawFactory(embargoed=True, source=source)
        assert Flaw.objects.count() == 1
        assert flaw.valid_alerts.filter(name="embargoed_source_public").exists()

    @pytest.mark.parametrize(
        "bz_id,ps_update_stream,should_alert",
        [
            (BZ_ID_SENTINEL, "rhel-6.9.z", True),
            (BZ_ID_SENTINEL - 1, "rhel-6.9.z", True),
            (BZ_ID_SENTINEL, "rhel-6.8.z", False),
            (BZ_ID_SENTINEL - 1, "rhel-6.8.z", False),
            (BZ_ID_SENTINEL + 1, "rhel-6.8.z", False),
        ],
    )
    def test_validate_affect_ps_module_alerts(
        self, bz_id, ps_update_stream, should_alert
    ):
        ps_module = PsModuleFactory(name="rhel-6")
        PsUpdateStreamFactory(name="rhel-6.8.z", ps_module=ps_module)
        flaw = FlawFactory(meta_attr={"bz_id": bz_id})
        affect = AffectFactory(flaw=flaw, ps_update_stream=ps_update_stream)
        if should_alert:
            assert affect.valid_alerts.filter(name="old_flaw_affect_ps_module").exists()
        else:
            assert not affect.valid_alerts.exists()

    @pytest.mark.parametrize(
        "bz_id,ps_update_stream,should_raise",
        [
            (BZ_ID_SENTINEL, "rhel-6.9.z", False),
            (BZ_ID_SENTINEL - 1, "rhel-6.9.z", False),
            (BZ_ID_SENTINEL + 1, "rhel-6.9.z", True),
            (BZ_ID_SENTINEL + 1, "rhel-6.8.z", False),
            (BZ_ID_SENTINEL - 1, "rhel-6.8.z", False),
            (BZ_ID_SENTINEL, "rhel-6.8.z", False),
        ],
    )
    def test_validate_affect_ps_module_errors(
        self, bz_id, ps_update_stream, should_raise
    ):
        ps_module = PsModuleFactory(name="rhel-6")
        PsUpdateStreamFactory(name="rhel-6.8.z", ps_module=ps_module)
        flaw = FlawFactory(meta_attr={"bz_id": bz_id})
        if should_raise:
            with pytest.raises(ValidationError) as e:
                AffectFactory(flaw=flaw, ps_update_stream=ps_update_stream)
            assert "is not a valid ps_module" in str(e)
        else:
            affect = AffectFactory(flaw=flaw, ps_update_stream=ps_update_stream)
            assert affect

    def test_validate_reported_date_empty(self):
        """
        test that the ValidationError is raised when the flaw has an empty reported_dt
        """
        with pytest.raises(ValidationError) as e:
            FlawFactory(reported_dt=None)
        assert "Flaw has an empty reported_dt" in str(e)

    def test_validate_reported_date_non_empty(self):
        """
        test that the ValidationError is not raised when the flaw the reported_dt provided
        """
        # whenever we save the flaw which the factory does automatically the validations are run
        # and if there is an exception the test will fail so creating the flaw is enough to test it
        FlawFactory()

    @pytest.mark.parametrize(
        "embargoed,unembargo_date,error_str",
        [
            (False, None, "Non-embargoed flaw has an empty unembargo_dt"),
            (
                False,
                tzdatetime(2022, 11, 22),
                "Non-embargoed flaw has a future unembargo_dt",
            ),
            (False, tzdatetime(2021, 11, 22), None),
            (True, None, None),
            (
                True,
                tzdatetime(2021, 11, 22),
                "Flaw still embargoed but unembargo date is in the past.",
            ),
        ],
    )
    @freeze_time(tzdatetime(2021, 11, 23))
    def test_validate_public_unembargo_date(self, embargoed, unembargo_date, error_str):
        if error_str:
            with pytest.raises(ValidationError) as e:
                FlawFactory(unembargo_dt=unembargo_date, embargoed=embargoed)
            assert error_str in str(e)
        else:
            assert FlawFactory(unembargo_dt=unembargo_date, embargoed=embargoed)

    @freeze_time(tzdatetime(2021, 11, 23))
    def test_validate_future_unembargo_date(self):
        """test that unembargo_dt is in future for embargoed flaws"""
        past_dt = tzdatetime(2021, 11, 18)
        future_dt = tzdatetime(2021, 11, 27)

        with pytest.raises(ValidationError) as e:
            FlawFactory(unembargo_dt=past_dt, embargoed=True)
        assert "Flaw still embargoed but unembargo date is in the past." in str(e)

        with freeze_time(future_dt):
            FlawFactory(unembargo_dt=future_dt, embargoed=True)
            # no exception should be raised now

    @pytest.mark.enable_signals
    @pytest.mark.parametrize(
        "rh_cvss,should_alert",
        [
            ("", True),
            ("CVSS:3.1/AV:N/AC:H/PR:N/UI:R/S:U/C:H/I:L/A:H", False),
        ],
    )
    def test_validate_cvss3(self, rh_cvss, should_alert):
        """
        Tests that an alert is raised when the CVSSv3 string is not present.
        """
        flaw = FlawFactory(
            impact=Impact.LOW,
            # fields below are set to avoid any alerts
            embargoed=False,
            major_incident_state=Flaw.FlawMajorIncident.NOVALUE,
        )
        if rh_cvss:
            FlawCVSSFactory(
                flaw=flaw,
                version=FlawCVSS.CVSSVersion.VERSION3,
                issuer=FlawCVSS.CVSSIssuer.REDHAT,
                vector=rh_cvss,
                comment="",
            )
        AffectFactory(flaw=flaw)
        flaw.save()

        if should_alert:
            assert flaw.valid_alerts.count() == 1
            assert flaw.valid_alerts.filter(name="cvss3_missing").exists()
        else:
            assert not flaw.valid_alerts.exists()

    @pytest.mark.parametrize(
        "state,should_raise",
        [
            (Flaw.FlawMajorIncident.NOVALUE, False),
            (Flaw.FlawMajorIncident.REQUESTED, False),
            (Flaw.FlawMajorIncident.REJECTED, False),
            (Flaw.FlawMajorIncident.APPROVED, False),
            (Flaw.FlawMajorIncident.CISA_APPROVED, False),
            (Flaw.FlawMajorIncident.MINOR, False),
            (Flaw.FlawMajorIncident.ZERO_DAY, False),
            (Flaw.FlawMajorIncident.INVALID, True),
        ],
    )
    def test_validate_major_incident_state(self, state, should_raise):
        """
        Tests that a flaw has a valid Major Incident state.
        """
        flaw = FlawFactory.build(
            major_incident_state=state,
            mitigation="mitigation",
            statement="statement",
            cve_description="cve_description",
            embargoed=False,
            requires_cve_description=Flaw.FlawRequiresCVEDescription.APPROVED,
        )
        flaw.save(raise_validation_error=False)

        AffectFactory(flaw=flaw)
        FlawReferenceFactory(
            flaw=flaw,
            type=FlawReference.FlawReferenceType.ARTICLE,
            url="https://access.redhat.com/link123",
        )

        if should_raise:
            error_msg = "A flaw does not have a valid Major Incident state."
            with pytest.raises(ValidationError, match=error_msg):
                flaw.save()
        else:
            assert flaw.save() is None

    @pytest.mark.parametrize(
        "mitigation,statement,cve_description,requires_cve_description,article,should_alert,alerts",
        [
            # all good
            (
                "mitigation text",
                "statement text",
                "cve_description text",
                Flaw.FlawRequiresCVEDescription.APPROVED,
                [
                    FlawReference.FlawReferenceType.ARTICLE,
                    "https://access.redhat.com/link123",
                ],
                False,
                None,
            ),
            # empty mitigation
            (
                "",
                "statement text",
                "cve_description text",
                Flaw.FlawRequiresCVEDescription.APPROVED,
                [
                    FlawReference.FlawReferenceType.ARTICLE,
                    "https://access.redhat.com/link123",
                ],
                True,
                ["mi_mitigation_missing"],
            ),
            # empty statement
            (
                "mitigation text",
                "",
                "cve_description text",
                Flaw.FlawRequiresCVEDescription.APPROVED,
                [
                    FlawReference.FlawReferenceType.ARTICLE,
                    "https://access.redhat.com/link123",
                ],
                True,
                ["mi_statement_missing"],
            ),
            # empty cve_description
            (
                "mitigation text",
                "statement text",
                "",
                Flaw.FlawRequiresCVEDescription.NOVALUE,
                [
                    FlawReference.FlawReferenceType.ARTICLE,
                    "https://access.redhat.com/link123",
                ],
                True,
                ["mi_cve_description_missing"],
            ),
            # article missing
            (
                "mitigation text",
                "statement text",
                "cve_description text",
                Flaw.FlawRequiresCVEDescription.APPROVED,
                [
                    FlawReference.FlawReferenceType.EXTERNAL,
                    "https://httpd.apache.org/link123",
                ],
                True,
                ["mi_article_missing"],
            ),
        ],
    )
    def test_validate_major_incident_fields(
        self,
        mitigation,
        statement,
        cve_description,
        requires_cve_description,
        article,
        should_alert,
        alerts,
    ):
        """
        Tests that a Flaw that is Major Incident complies with the following:
        * has a mitigation
        * has a statement
        * has a cve_description
        * has exactly one article
        """
        flaw = FlawFactory(
            major_incident_state=Flaw.FlawMajorIncident.APPROVED,
            mitigation=mitigation,
            statement=statement,
            cve_description=cve_description,
            requires_cve_description=requires_cve_description,
            embargoed=False,  # to simplify fields that a flaw requires
            impact=Impact.LOW,
        )
        FlawCVSSFactory(
            flaw=flaw,
            version=FlawCVSS.CVSSVersion.VERSION3,
            issuer=FlawCVSS.CVSSIssuer.REDHAT,
            vector="CVSS:3.1/AV:P/AC:L/PR:L/UI:R/S:C/C:H/I:H/A:H",
        )
        FlawReferenceFactory(flaw=flaw, type=article[0], url=article[1])
        AffectFactory(flaw=flaw)
        flaw.save()

        if should_alert:
            assert flaw.valid_alerts.count() == len(alerts)
            for alert in alerts:
                assert flaw.valid_alerts.filter(name=alert).exists()
        else:
            assert not flaw.valid_alerts.exists()

    @pytest.mark.parametrize(
        "statement,cve_description,requires_cve_description,should_alert,alerts",
        [
            # all good
            (
                "statement text",
                "cve_description text",
                Flaw.FlawRequiresCVEDescription.APPROVED,
                False,
                None,
            ),
            # empty statement
            (
                "",
                "cve_description text",
                Flaw.FlawRequiresCVEDescription.APPROVED,
                True,
                ["cisa_mi_statement_missing"],
            ),
            # empty cve_description
            (
                "statement text",
                "",
                Flaw.FlawRequiresCVEDescription.NOVALUE,
                True,
                [
                    "cisa_mi_cve_description_missing",
                ],
            ),
        ],
    )
    def test_validate_cisa_major_incident_fields(
        self,
        statement,
        cve_description,
        requires_cve_description,
        should_alert,
        alerts,
    ):
        """
        Tests that a Flaw that is CISA Major Incident complies with the following:
        * has a statement
        * has a cve_description
        """
        flaw = FlawFactory(
            major_incident_state=Flaw.FlawMajorIncident.CISA_APPROVED,
            statement=statement,
            cve_description=cve_description,
            requires_cve_description=requires_cve_description,
            embargoed=False,  # to simplify fields that a flaw requires
            impact=Impact.LOW,
        )
        FlawCVSSFactory(
            flaw=flaw,
            version=FlawCVSS.CVSSVersion.VERSION3,
            issuer=FlawCVSS.CVSSIssuer.REDHAT,
            vector="CVSS:3.1/AV:P/AC:L/PR:L/UI:R/S:C/C:H/I:H/A:H",
        )
        AffectFactory(flaw=flaw)
        flaw.save()

        AffectFactory(flaw=flaw)
        flaw.save()

        if should_alert:
            assert flaw.valid_alerts.count() == len(alerts)
            for alert in alerts:
                assert flaw.valid_alerts.filter(name=alert).exists()
        else:
            assert not flaw.valid_alerts.exists()

    @freeze_time(tzdatetime(2021, 11, 23))
    def test_validate_embargoing_public_flaw(self):
        flaw = FlawFactory(embargoed=False)
        with pytest.raises(ValidationError, match="Embargoing a public flaw is futile"):
            flaw.title = "EMBARGOED foo bar baz"
            flaw.source = FlawSource.CUSTOMER
            flaw.acl_read = [
                uuid.UUID(acl) for acl in generate_acls([settings.EMBARGO_READ_GROUP])
            ]
            flaw.acl_write = [
                uuid.UUID(acl) for acl in generate_acls([settings.EMBARGO_WRITE_GROUP])
            ]
            flaw.unembargo_dt = tzdatetime(2022, 1, 1)
            flaw.save()

    @pytest.mark.parametrize(
        "cwe,should_raise",
        [
            ("", False),
            ("CWE-123", False),
            ("(CWE-123)", False),
            ("CWE-123->CWE-12324", False),
            ("CWE-123->(CWE-12324)", False),
            ("CWE-1+CWE-2", True),
            ("CWE-1->", True),
            ("cwe-1->CWE-2", True),
        ],
    )
    def test_validate_cwe_format(self, cwe, should_raise):
        """test that flaws only accepts a valid CWE ID"""
        if should_raise:
            with pytest.raises(ValidationError) as e:
                FlawFactory(cwe_id=cwe)
            assert "CWE IDs is not well formated." in str(e)
        else:
            assert FlawFactory(cwe_id=cwe)

    @pytest.mark.parametrize(
        "flaws_embargoed_status,embargoed_tracker,should_raise",
        [
            ([True], True, False),
            ([True], False, True),
            ([False], False, False),
            ([False], True, False),
            ([True, True], True, False),
            ([True, True], False, True),
            ([False, False], True, False),
            ([False, False], False, False),
            ([True, False], True, False),
            ([True, False], False, True),
        ],
    )
    def test_validate_tracker_flaw_accesses(
        self, flaws_embargoed_status, embargoed_tracker, should_raise
    ):
        """test Tracker model validator making sure flaws can't have a public tracker"""

        affects = []
        ps_module = PsModuleFactory(bts_name="bugzilla", name="module")
        ps_update_stream = PsUpdateStreamFactory(ps_module=ps_module)
        for embargoed_flaw in flaws_embargoed_status:
            affects.append(
                AffectFactory(
                    flaw__embargoed=embargoed_flaw,
                    ps_update_stream=ps_update_stream.name,
                    ps_component="component",
                )
            )

        if should_raise:
            with pytest.raises(
                ValidationError,
                match="Tracker is public but is associated with an embargoed flaw",
            ):
                TrackerFactory(
                    affects=affects,
                    embargoed=embargoed_tracker,
                    ps_update_stream=ps_update_stream.name,
                    type=Tracker.TrackerType.BUGZILLA,
                    status="CLOSED",
                )
        else:
            assert TrackerFactory(
                affects=affects,
                embargoed=embargoed_tracker,
                ps_update_stream=ps_update_stream.name,
                type=Tracker.TrackerType.BUGZILLA,
                status="CLOSED",
            )

    def test_validate_no_placeholder(self):
        """
        test that placeholder flaw cannot be saved
        unless it is performed by the collector
        """
        flaw = FlawFactory.build(
            meta_attr={"keywords": '["' + FLAW_PLACEHOLDER_KEYWORD + '"]'}
        )

        with pytest.raises(ValidationError):
            flaw.save()

        # exclude collectors from restriction
        flaw.save(raise_validation_error=False)

    def test_validate_flaw_without_affect(self):
        """
        test that flaws without affect raises an error on editing,
        unless it is in a new workflow state
        """
        flaw1 = FlawFactory()
        AffectFactory(flaw=flaw1)
        assert flaw1.save() is None

        flaw2 = FlawFactory(workflow_state=WorkflowModel.WorkflowState.TRIAGE)
        with pytest.raises(ValidationError) as e:
            flaw2.save()
        assert "Flaw does not contain any affects." in str(e)

        # Flaws in the 'new' state can be edited without any affects, but
        # an alert is raised
        flaw3 = FlawFactory(workflow_state=WorkflowModel.WorkflowState.NEW)
        assert flaw3.save() is None
        assert flaw3.valid_alerts.filter(name="_validate_flaw_without_affect").exists()

    def test_no_component(self):
        """
        test that flaw cannot have an empty component
        """
        with pytest.raises(ValidationError, match="Components value is required"):
            FlawFactory(components=None)

    @pytest.mark.parametrize(
        "start_impact,new_impact,tracker_statuses,should_raise",
        [
            (Impact.LOW, Impact.MODERATE, ["Closed", "Open"], False),
            (Impact.CRITICAL, Impact.IMPORTANT, ["Closed", "Open"], False),
            (Impact.LOW, Impact.CRITICAL, ["Closed", "Open"], True),
            (Impact.CRITICAL, Impact.LOW, ["Closed", "Open"], True),
            (Impact.LOW, Impact.CRITICAL, ["Closed", "Closed"], False),
            (Impact.CRITICAL, Impact.LOW, ["Closed", "Closed"], False),
        ],
    )
    def test_validate_unsupported_impact_change(
        self, start_impact, new_impact, tracker_statuses, should_raise
    ):
        """
        test that flaws with CRITICAL / IMPORTANT impact cannot be changed
        to LOW / MODERATE while having open trackers and vice-versa
        """

        flaw = FlawFactory(
            embargoed=False,
            major_incident_state=Flaw.FlawMajorIncident.NOVALUE,
            impact=start_impact,
            cve_description="cve_description",
        )
        ps_module = PsModuleFactory(bts_name="bugzilla")
        for status in tracker_statuses:
            ps_update_stream = PsUpdateStreamFactory(ps_module=ps_module)
            affect = AffectFactory(
                flaw=flaw,
                ps_update_stream=ps_update_stream.name,
                affectedness=Affect.AffectAffectedness.NEW,
            )
            TrackerFactory(
                embargoed=False,
                ps_update_stream=ps_update_stream.name,
                status=status,
                type=Tracker.TrackerType.BUGZILLA,
                affects=(affect,),
            )
        flaw.impact = new_impact
        flaw.save()

        assert should_raise == bool(
            flaw.valid_alerts.filter(name="unsupported_impact_change").exists()
        )

    @pytest.mark.parametrize(
        "was_major,is_major,tracker_statuses,should_raise",
        [
            (
                Flaw.FlawMajorIncident.NOVALUE,
                Flaw.FlawMajorIncident.NOVALUE,
                ["Closed", "Open"],
                False,
            ),
            (
                Flaw.FlawMajorIncident.APPROVED,
                Flaw.FlawMajorIncident.APPROVED,
                ["Closed", "Open"],
                False,
            ),
            (
                Flaw.FlawMajorIncident.NOVALUE,
                Flaw.FlawMajorIncident.APPROVED,
                ["Closed", "Open"],
                True,
            ),
            (
                Flaw.FlawMajorIncident.APPROVED,
                Flaw.FlawMajorIncident.NOVALUE,
                ["Closed", "Open"],
                True,
            ),
            (
                Flaw.FlawMajorIncident.NOVALUE,
                Flaw.FlawMajorIncident.APPROVED,
                ["Closed", "Closed"],
                False,
            ),
            (
                Flaw.FlawMajorIncident.APPROVED,
                Flaw.FlawMajorIncident.NOVALUE,
                ["Closed", "Closed"],
                False,
            ),
            (
                Flaw.FlawMajorIncident.ZERO_DAY,
                Flaw.FlawMajorIncident.NOVALUE,
                ["Closed", "Open"],
                True,
            ),
        ],
    )
    def test_validate_unsupported_major_incident_change(
        self, was_major, is_major, tracker_statuses, should_raise
    ):
        """test that major incident flaws cannot be changed to non-major while having open trackers"""

        flaw = FlawFactory.build(
            embargoed=False,
            major_incident_state=was_major,
            impact=Impact.LOW,
        )
        flaw.save(raise_validation_error=False)
        FlawReferenceFactory(
            flaw=flaw,
            type=FlawReference.FlawReferenceType.ARTICLE,
            url="https://access.redhat.com/link123",
        )
        ps_module = PsModuleFactory(bts_name="bugzilla")
        ps_update_stream = PsUpdateStreamFactory(ps_module=ps_module)
        for status in tracker_statuses:
            affect = AffectFactory(
                flaw=flaw,
                ps_update_stream=ps_update_stream.name,
                affectedness=Affect.AffectAffectedness.NEW,
            )
            TrackerFactory(
                affects=(affect,),
                embargoed=False,
                ps_update_stream=ps_update_stream.name,
                status=status,
                type=Tracker.TrackerType.BUGZILLA,
            )
        flaw.major_incident_state = is_major
        flaw.save()

        assert should_raise == bool(
            flaw.valid_alerts.filter(name="unsupported_impact_change").exists()
        )

    @pytest.mark.parametrize(
        "is_rhscl,ps_component,alerts",
        [
            (True, "valid-component", []),
            (True, "source-to-image", []),
            (False, "valid-component", []),
            (False, "valid", []),
            (False, "invalid-component", []),
            (False, "source-to-image", []),
            (
                True,
                "valid",
                [
                    "flaw_affects_rhscl_collection_only",
                    "flaw_affects_rhscl_invalid_collection",
                ],
            ),
            (
                True,
                "invalid-component",
                ["flaw_affects_rhscl_invalid_collection"],
            ),
        ],
    )
    def test_flaw_affects_rhscl_invalid_collection(
        self, is_rhscl, ps_component, alerts
    ):
        VALID_COLLECTIONS = ["valid"]
        bts_key = "Not a RHSCL" if not is_rhscl else RHSCL_BTS_KEY
        module_obj = PsModuleFactory(name="test-module", bts_key=bts_key)
        ps_update_stream = PsUpdateStreamFactory(
            collections=VALID_COLLECTIONS, ps_module=module_obj
        )
        affect = AffectFactory(
            ps_update_stream=ps_update_stream.name, ps_component=ps_component
        )
        if alerts:
            assert set(alerts).issubset(
                affect.valid_alerts.values_list("name", flat=True).distinct()
            )

    @pytest.mark.parametrize(
        "affectedness_old,affectedness_new,resolution_old,resolution_new,should_raise,should_alert",
        [
            (
                Affect.AffectAffectedness.AFFECTED,
                Affect.AffectAffectedness.AFFECTED,
                Affect.AffectResolution.DELEGATED,
                Affect.AffectResolution.WONTFIX,
                False,
                False,
            ),
            (
                Affect.AffectAffectedness.AFFECTED,
                Affect.AffectAffectedness.AFFECTED,
                Affect.AffectResolution.DELEGATED,
                Affect.AffectResolution.DEFER,
                False,
                False,
            ),
            (
                Affect.AffectAffectedness.AFFECTED,
                Affect.AffectAffectedness.AFFECTED,
                Affect.AffectResolution.DELEGATED,
                Affect.AffectResolution.FIX,
                True,
                False,
            ),
            (
                Affect.AffectAffectedness.AFFECTED,
                Affect.AffectAffectedness.AFFECTED,
                Affect.AffectResolution.FIX,
                Affect.AffectResolution.FIX,
                False,
                True,
            ),
            (
                Affect.AffectAffectedness.AFFECTED,
                Affect.AffectAffectedness.AFFECTED,
                Affect.AffectResolution.FIX,
                Affect.AffectResolution.DELEGATED,
                False,
                False,
            ),
        ],
    )
    def test_validate_historical_affectedness_resolution(
        self,
        affectedness_old,
        affectedness_new,
        resolution_old,
        resolution_new,
        should_raise,
        should_alert,
    ):
        """
        Test modifying an affect into a historical affectedness/resolution combination raises a
        validation error only when modifying one of those fields, and otherwise it throws an
        alert.
        """
        flaw = FlawFactory()
        affect = AffectFactory.build(
            affectedness=affectedness_old,
            resolution=resolution_old,
            impact=Impact.LOW,
            flaw=flaw,
        )
        affect.save(raise_validation_error=False)
        # Initially there shouldn't be any alerts
        assert not affect.valid_alerts.filter(
            name="flaw_historical_affect_status"
        ).exists()

        affect.affectedness = affectedness_new
        affect.resolution = resolution_new

        if should_raise:
            with pytest.raises(
                ValidationError,
                match=f"{affect.resolution} is not a valid resolution for {affect.affectedness}.",
            ):
                affect.save()
        else:
            assert affect.save() is None

        if should_alert:
            assert affect.valid_alerts.filter(
                name="flaw_historical_affect_status"
            ).exists()
        else:
            assert not affect.valid_alerts.filter(
                name="flaw_historical_affect_status"
            ).exists()

    @pytest.mark.parametrize(
        "affectedness,resolution,should_raise",
        [
            (Affect.AffectAffectedness.NEW, Affect.AffectResolution.NOVALUE, False),
            (Affect.AffectAffectedness.NEW, Affect.AffectResolution.DEFER, False),
            (Affect.AffectAffectedness.NEW, Affect.AffectResolution.WONTFIX, False),
            (Affect.AffectAffectedness.NEW, Affect.AffectResolution.OOSS, False),
            (Affect.AffectAffectedness.AFFECTED, Affect.AffectResolution.FIX, True),
            (
                Affect.AffectAffectedness.AFFECTED,
                Affect.AffectResolution.DELEGATED,
                False,
            ),
            (
                Affect.AffectAffectedness.AFFECTED,
                Affect.AffectResolution.WONTREPORT,
                True,
            ),
            (
                Affect.AffectAffectedness.AFFECTED,
                Affect.AffectResolution.WONTFIX,
                False,
            ),
            (
                Affect.AffectAffectedness.AFFECTED,
                Affect.AffectResolution.DEFER,
                False,
            ),
            (Affect.AffectAffectedness.AFFECTED, Affect.AffectResolution.OOSS, False),
            (
                Affect.AffectAffectedness.NOTAFFECTED,
                Affect.AffectResolution.NOVALUE,
                False,
            ),
            (Affect.AffectAffectedness.NEW, Affect.AffectResolution.FIX, True),
            (Affect.AffectAffectedness.AFFECTED, Affect.AffectResolution.NOVALUE, True),
            (
                Affect.AffectAffectedness.NOTAFFECTED,
                Affect.AffectResolution.DEFER,
                True,
            ),
        ],
    )
    def test_validate_flaw_affects_status_resolution(
        self, affectedness, resolution, should_raise
    ):
        """
        Test that error is raised if any affect have a
        invalid combination of affectedness and resolution
        """
        flaw = FlawFactory()
        affect = AffectFactory.build(
            flaw=flaw, affectedness=affectedness, resolution=resolution
        )

        # Service product and low/medium impact is needed to test pass WONTREPORT affects validations
        if resolution == Affect.AffectResolution.WONTREPORT:
            ps_module = PsModuleFactory(
                name="other-services-test-module",
                ps_product=PsProductFactory(short_name="other-services"),
            )
            ps_update_stream = PsUpdateStreamFactory(ps_module=ps_module)
            affect.ps_update_stream = ps_update_stream.name
            affect.impact = Impact.LOW

        if should_raise:
            with pytest.raises(
                ValidationError,
                match=f"{affect.resolution} is not a valid resolution for {affect.affectedness}.",
            ):
                affect.save()
        else:
            assert affect.save() is None

    @pytest.mark.parametrize("entity", ["affect", "tracker"])
    @pytest.mark.parametrize(
        "affectedness,is_tracker_open,should_raise",
        [
            (
                Affect.AffectAffectedness.NOTAFFECTED,
                True,
                True,
            ),
            (
                Affect.AffectAffectedness.NEW,
                True,
                False,
            ),
            (
                Affect.AffectAffectedness.NOTAFFECTED,
                False,
                False,
            ),
        ],
    )
    def test_validate_notaffected_open_tracker(
        self, entity, affectedness, is_tracker_open, should_raise
    ):
        """
        Test that notaffected products with open trackers raises error.
        """
        status = "OPEN" if is_tracker_open else "CLOSED"
        flaw = FlawFactory(embargoed=False)
        ps_module = PsModuleFactory(bts_name="bugzilla")
        ps_update_stream = PsUpdateStreamFactory(ps_module=ps_module)
        affect = AffectFactory(
            flaw=flaw,
            ps_update_stream=ps_update_stream.name,
            affectedness=affectedness,
            resolution=Affect.AffectResolution.NOVALUE,
        )
        tracker = TrackerFactory.build(
            embargoed=False,
            ps_update_stream=ps_update_stream.name,
            status=status,
            type=Tracker.TrackerType.BUGZILLA,
        )
        tracker.save(raise_validation_error=False)
        affect.tracker = tracker
        affect.save(raise_validation_error=False)
        error_message = (
            f"The tracker is associated with a {Affect.AffectAffectedness.NOTAFFECTED} affect: "
            f"{affect.ps_update_stream}/{affect.ps_component} \\({affect.uuid}\\)"
        )
        match = (
            error_message
            if entity == "tracker"
            else f"{affect.uuid}.*is marked as.*but has open tracker"
        )
        entity = tracker if entity == "tracker" else affect
        if should_raise:
            with pytest.raises(
                ValidationError,
                match=match,
            ):
                entity.save()
        else:
            assert entity.save() is None

    @pytest.mark.parametrize("entity", ["affect", "tracker"])
    @pytest.mark.parametrize(
        "resolution,is_tracker_open,should_raise",
        [
            (
                Affect.AffectResolution.OOSS,
                True,
                True,
            ),
            (
                Affect.AffectResolution.DEFER,
                False,
                False,
            ),
            (
                Affect.AffectResolution.WONTFIX,
                False,
                False,
            ),
        ],
    )
    def test_validate_ooss_open_tracker(
        self, entity, resolution, is_tracker_open, should_raise
    ):
        """
        Test that ooss affects with open trackers raise errors.
        """
        status = "OPEN" if is_tracker_open else "CLOSED"
        flaw = FlawFactory(embargoed=False)
        ps_module = PsModuleFactory(bts_name="bugzilla")
        ps_update_stream = PsUpdateStreamFactory(ps_module=ps_module)
        affect = AffectFactory(
            flaw=flaw,
            ps_update_stream=ps_update_stream.name,
            affectedness=Affect.AffectAffectedness.AFFECTED,
            resolution=resolution,
        )

        tracker = TrackerFactory.build(
            embargoed=False,
            ps_update_stream=ps_update_stream.name,
            status=status,
            type=Tracker.TrackerType.BUGZILLA,
        )
        tracker.save(raise_validation_error=False)
        affect.tracker = tracker
        affect.save(raise_validation_error=False)
        error_message = (
            "The tracker is associated with an OOSS affect: "
            f"{affect.ps_update_stream}/{affect.ps_component} \\({affect.uuid}\\)"
        )
        match = (
            error_message
            if entity == "tracker"
            else f"{affect.uuid}.*is marked as.*but has open tracker"
        )
        entity = tracker if entity == "tracker" else affect
        if should_raise:
            with pytest.raises(
                ValidationError,
                match=match,
            ):
                entity.save()
        else:
            assert entity.save() is None

    @pytest.mark.parametrize("entity", ["affect", "tracker"])
    @pytest.mark.parametrize(
        "resolution,is_tracker_open,should_raise",
        [
            (
                Affect.AffectResolution.DEFER,
                True,
                True,
            ),
            (
                Affect.AffectResolution.DEFER,
                False,
                False,
            ),
        ],
    )
    def test_validate_defer_open_tracker(
        self, entity, resolution, is_tracker_open, should_raise
    ):
        """
        Test that defer affects with open trackers raises error.
        """
        status = "OPEN" if is_tracker_open else "CLOSED"
        flaw = FlawFactory(embargoed=False)
        ps_module = PsModuleFactory(bts_name="bugzilla")
        ps_update_stream = PsUpdateStreamFactory(ps_module=ps_module)
        affect = AffectFactory(
            flaw=flaw,
            ps_update_stream=ps_update_stream.name,
            affectedness=Affect.AffectAffectedness.AFFECTED,
            resolution=resolution,
        )
        tracker = TrackerFactory.build(
            embargoed=False,
            ps_update_stream=ps_update_stream.name,
            status=status,
            type=Tracker.TrackerType.BUGZILLA,
        )
        tracker.save(raise_validation_error=False)
        affect.tracker = tracker
        affect.save(raise_validation_error=False)
        error_message = (
            f"The tracker is associated with a {Affect.AffectResolution.DEFER} affect: "
            f"{affect.ps_update_stream}/{affect.ps_component} \\({affect.uuid}\\)"
        )
        match = (
            error_message
            if entity == "tracker"
            else f"{affect.uuid}.*cannot have resolution {Affect.AffectResolution.DEFER} with open tracker"
        )
        entity = tracker if entity == "tracker" else affect
        if should_raise:
            with pytest.raises(
                ValidationError,
                match=match,
            ):
                entity.save()
        else:
            assert entity.save() is None

    @pytest.mark.parametrize("entity", ["affect", "tracker"])
    @pytest.mark.parametrize(
        "resolution,is_tracker_open,should_raise",
        [
            (
                Affect.AffectResolution.WONTFIX,
                True,
                True,
            ),
            (
                Affect.AffectResolution.WONTFIX,
                False,
                False,
            ),
        ],
    )
    def test_validate_wontfix_open_tracker(
        self, entity, resolution, is_tracker_open, should_raise
    ):
        """
        Test that wontfix affects with open trackers raises error.
        """
        status = "OPEN" if is_tracker_open else "CLOSED"
        flaw = FlawFactory(embargoed=False)
        ps_module = PsModuleFactory(bts_name="bugzilla")
        ps_update_stream = PsUpdateStreamFactory(ps_module=ps_module)
        affect = AffectFactory(
            flaw=flaw,
            ps_update_stream=ps_update_stream.name,
            affectedness=Affect.AffectAffectedness.AFFECTED,
            resolution=resolution,
        )
        tracker = TrackerFactory.build(
            embargoed=False,
            ps_update_stream=ps_update_stream.name,
            status=status,
            type=Tracker.TrackerType.BUGZILLA,
        )
        tracker.save(raise_validation_error=False)
        affect.tracker = tracker
        affect.save(raise_validation_error=False)
        error_message = (
            f"The tracker is associated with a {Affect.AffectResolution.WONTFIX} affect: "
            f"{affect.ps_update_stream}/{affect.ps_component} \\({affect.uuid}\\)"
        )
        match = (
            error_message
            if entity == "tracker"
            else f"{affect.uuid}.*is marked as WONTFIX but has open tracker"
        )
        entity = tracker if entity == "tracker" else affect
        if should_raise:
            with pytest.raises(
                ValidationError,
                match=match,
            ):
                entity.save()
        else:
            assert entity.save() is None

    def test_special_consideration_flaw(self):
        """
        Test that a flaw affecting special consideration packages(s) alerts when
        missing cve_description or statement
        """
        special_consideration_package = SpecialConsiderationPackageFactory()

        # Test that none of the models will raise alerts
        flaw1 = FlawFactory(
            statement="statement",
            cve_description="cve_description",
            requires_cve_description=Flaw.FlawRequiresCVEDescription.NOVALUE,
            impact=Impact.LOW,
        )
        AffectFactory(flaw=flaw1, ps_component=special_consideration_package.name)
        flaw1.save()

        assert not flaw1.valid_alerts.filter(
            name="special_consideration_flaw_missing_cve_description"
        ).exists()
        assert not flaw1.valid_alerts.filter(
            name="special_consideration_flaw_missing_statement"
        ).exists()

        # Test from Flaw validation perspective
        flaw1.cve_description = ""
        flaw1.statement = ""
        flaw1.save()

        assert flaw1.valid_alerts.filter(
            name="special_consideration_flaw_missing_cve_description"
        ).exists()
        assert flaw1.valid_alerts.filter(
            name="special_consideration_flaw_missing_statement"
        ).exists()

        # Test from Affect validation perspective
        flaw2 = FlawFactory(statement="", cve_description="", impact=Impact.LOW)
        AffectFactory(flaw=flaw2, ps_component=special_consideration_package.name)

        assert flaw2.valid_alerts.filter(
            name="special_consideration_flaw_missing_cve_description"
        ).exists()
        assert flaw2.valid_alerts.filter(
            name="special_consideration_flaw_missing_statement"
        ).exists()

    def test_validate_private_source_no_ack(
        self, private_source, public_source, both_source
    ):
        """
        Test that flaw with private source without acknowledgments raises alert
        """
        flaw1 = FlawFactory(source=private_source, embargoed=True)
        assert flaw1.valid_alerts.filter(name="private_source_no_ack").exists()
        flaw2 = FlawFactory(source=both_source, embargoed=True)
        assert flaw2.valid_alerts.filter(name="private_source_no_ack").exists()
        flaw3 = FlawFactory(source=public_source, embargoed=False)
        assert not flaw3.valid_alerts.filter(name="private_source_no_ack").exists()

    def test_validate_allowed_source(self):
        """
        Test that a disallowed (historical) flaw source raises an exception.
        """
        error_msg = r"The flaw has a disallowed \(historical\) source."
        with pytest.raises(ValidationError, match=error_msg):
            FlawFactory(source=FlawSource.ASF)

    def test_validate_article_link(self):
        """
        Tests that an article link not starting with https://access.redhat.com/
        raises an exception.
        """
        error_msg = (
            r"A flaw reference of the ARTICLE type does not begin with "
            r"https://access.redhat.com/."
        )
        with pytest.raises(ValidationError, match=error_msg):
            FlawReferenceFactory(
                type=FlawReference.FlawReferenceType.ARTICLE,
                url="https://httpd.apache.org/link123",
            )

    def test_validate_article_links_count_via_flawreferences(self):
        """
        Tests that creating a flaw reference of the article type for
        a flaw which already has a flaw reference of this type raises an alert.
        """
        flaw = FlawFactory()
        assert flaw.references.count() == 0

        FlawReferenceFactory(
            flaw=flaw,
            type=FlawReference.FlawReferenceType.ARTICLE,
            url="https://access.redhat.com/link123",
        )
        assert flaw.references.count() == 1

        error_msg = "A flaw has 2 article links, but only 1 is allowed."
        with pytest.raises(ValidationError, match=error_msg):
            FlawReferenceFactory(
                flaw=flaw,
                type=FlawReference.FlawReferenceType.ARTICLE,
                url="https://access.redhat.com/link456",
            )
        assert flaw.references.count() == 1

        reference = FlawReferenceFactory(
            flaw=flaw,
            type=FlawReference.FlawReferenceType.EXTERNAL,
            url="https://example.com/link456",
        )
        assert flaw.references.count() == 2

        with pytest.raises(ValidationError, match=error_msg):
            reference.url = "https://access.redhat.com/link456"
            reference.type = FlawReference.FlawReferenceType.ARTICLE
            reference.save()

    def test_validate_article_links_count_via_flaw(self):
        """
        Tests that creating a flaw with two flaw references of the article
        type raises an alert.
        """
        flaw = FlawFactory()
        AffectFactory(flaw=flaw)

        FlawReferenceFactory(
            flaw=flaw,
            type=FlawReference.FlawReferenceType.ARTICLE,
            url="https://access.redhat.com/link123",
        )

        error_msg = "A flaw has 2 article links, but only 1 is allowed."
        with pytest.raises(ValidationError, match=error_msg):
            FlawReferenceFactory(
                flaw=flaw,
                type=FlawReference.FlawReferenceType.ARTICLE,
                url="https://access.redhat.com/link456",
            )

    def test_validate_public_source_no_ack(self, both_source):
        """
        Flaws with a public source can't have acknowledgments.
        """
        flaw = FlawFactory(source=both_source, embargoed=True)
        assert FlawAcknowledgment.objects.count() == 0
        flaw_ack = FlawAcknowledgmentFactory(flaw=flaw)
        assert FlawAcknowledgment.objects.count() == 1
        assert flaw_ack.valid_alerts.filter(name="public_source_no_ack").exists()

    @pytest.mark.parametrize(
        "is_same_product_name, should_raise",
        [
            (False, True),
            (True, False),
        ],
    )
    @pytest.mark.parametrize(
        "ps_component,is_rhscl",
        [
            ("test-module", False),
            ("rhscl-custom-collection-test-module", True),
        ],
    )
    def test_validate_unknown_component(
        self, is_same_product_name, should_raise, ps_component, is_rhscl
    ):
        """
        Test that a flaw affecting a component not tracked in Bugzilla raises
        alert if its not an override set in Product Definitions.
        """
        bts_key = "Not a RHSCL" if not is_rhscl else RHSCL_BTS_KEY
        ps_module = PsModuleFactory(
            name="test-ps-module",
            bts_name="bugzilla",
            bts_key=bts_key,
            default_component="",
        )
        ps_update_stream = PsUpdateStreamFactory(
            ps_module=ps_module, collections=["rhscl-custom-collection"]
        )
        product_name = (
            ps_module.bts_key if is_same_product_name else "other-test-module"
        )
        bz_product = BugzillaProduct(name=product_name)
        bz_product.save()
        BugzillaComponent(name="test-module", product=bz_product).save()
        affect = AffectFactory(
            ps_update_stream=ps_update_stream.name, ps_component=ps_component
        )

        assert should_raise == bool(
            affect.valid_alerts.filter(name="flaw_affects_unknown_component").exists()
        )

    def test_dry_run_validations(self, private_source, public_source):
        """
        Test that a model using AlertMixin can run validations without writing alerts
        """
        # regular save should create alerts
        flaw1 = FlawFactory.build(source=private_source, embargoed=False)
        flaw1.save()
        assert flaw1.valid_alerts.filter(name="private_source_no_ack").exists()

        # updates with no_alerts should not modify alert table
        flaw1.source = public_source
        flaw1.save(no_alerts=True)
        assert flaw1.valid_alerts.filter(name="private_source_no_ack").exists()

        # alert fixed
        flaw1.save()
        assert not flaw1.valid_alerts.filter(name="private_source_no_ack").exists()

        # flaw creation without alerts
        flaw2 = FlawFactory.build(source=private_source, embargoed=False)
        flaw2.save(no_alerts=True)
        assert not flaw2.valid_alerts.filter(name="private_source_no_ack").exists()

    def test_validate_not_affected_justification(self):
        """
        Test that an affect with affectedness set to NOTAFFECTED and an empty justification
        raises a validation error.
        """
        flaw = FlawFactory(
            embargoed=False,
        )
        ps_module = PsModuleFactory(bts_name="bugzilla")
        ps_update_stream = PsUpdateStreamFactory(ps_module=ps_module)
        with pytest.raises(ValidationError):
            AffectFactory(
                flaw=flaw,
                ps_update_stream=ps_update_stream.name,
                affectedness=Affect.AffectAffectedness.NOTAFFECTED,
                not_affected_justification="",
            )<|MERGE_RESOLUTION|>--- conflicted
+++ resolved
@@ -686,11 +686,7 @@
         ps_update_stream = PsUpdateStreamFactory(ps_module=ps_module)
         a = AffectFactory(
             flaw=f,
-<<<<<<< HEAD
-            ps_update_stream=ps_update_stream.name,
-=======
-            ps_module=ps_module.name,
->>>>>>> 6ebe4258
+            ps_update_stream=ps_update_stream.name,
             affectedness=Affect.AffectAffectedness.NEW,
         )
         t = TrackerFactory(
@@ -708,11 +704,7 @@
         )
         a2 = AffectFactory(
             flaw=f2,
-<<<<<<< HEAD
-            ps_update_stream=ps_update_stream.name,
-=======
-            ps_module=ps_module.name,
->>>>>>> 6ebe4258
+            ps_update_stream=ps_update_stream.name,
             affectedness=Affect.AffectAffectedness.NEW,
         )
         t2 = TrackerFactory(
@@ -1533,6 +1525,12 @@
                 tzdatetime(2022, 11, 22),
                 "Non-embargoed flaw has a future unembargo_dt",
             ),
+            (False, None, "Non-embargoed flaw has an empty unembargo_dt"),
+            (
+                False,
+                tzdatetime(2022, 11, 22),
+                "Non-embargoed flaw has a future unembargo_dt",
+            ),
             (False, tzdatetime(2021, 11, 22), None),
             (True, None, None),
             (
@@ -1694,6 +1692,7 @@
                     "https://access.redhat.com/link123",
                 ],
                 True,
+                ["mi_cve_description_missing"],
                 ["mi_cve_description_missing"],
             ),
             # article missing
