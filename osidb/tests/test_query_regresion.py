--- conflicted
+++ resolved
@@ -21,11 +21,7 @@
     executed by the endpoint to a known good value.
     """
 
-<<<<<<< HEAD
-    def test_flaw_list(self, auth_client, test_api_v2_uri):
-=======
-    def test_flaw_list(self, auth_client, test_api_uri, embargoed):
->>>>>>> bc975378
+    def test_flaw_list(self, auth_client, test_api_v2_uri, embargoed):
         for _ in range(3):
             flaw = FlawFactory(
                 embargoed=embargoed,
@@ -39,19 +35,11 @@
                 resolution=Affect.AffectResolution.DELEGATED,
                 impact=Impact.MODERATE,
             )
-<<<<<<< HEAD
-        with assertNumQueries(83):  # initial value -> 113
+        with assertNumQueries(71):  # initial value -> 113
             response = auth_client().get(f"{test_api_v2_uri}/flaws")
             assert response.status_code == 200
 
-    def test_flaw_list_filtered(self, auth_client, test_api_v2_uri):
-=======
-        with assertNumQueries(72):  # initial value -> 113
-            response = auth_client().get(f"{test_api_uri}/flaws")
-            assert response.status_code == 200
-
-    def test_flaw_list_filtered(self, auth_client, test_api_uri, embargoed):
->>>>>>> bc975378
+    def test_flaw_list_filtered(self, auth_client, test_api_v2_uri, embargoed):
         """
         Using the same subset of fields as OSIM
         """
@@ -75,29 +63,17 @@
             )
             assert response.status_code == 200
 
-<<<<<<< HEAD
-    def test_empty_flaw(self, auth_client, test_api_v2_uri):
-=======
-    def test_empty_flaw(self, auth_client, test_api_uri, embargoed):
->>>>>>> bc975378
+    def test_empty_flaw(self, auth_client, test_api_v2_uri, embargoed):
         flaw = FlawFactory(
             embargoed=embargoed,
             impact=Impact.LOW,
             major_incident_state=Flaw.FlawMajorIncident.NOVALUE,
         )
-<<<<<<< HEAD
-        with assertNumQueries(59):  # initial value -> 60
+        with assertNumQueries(58):  # initial value -> 60
             response = auth_client().get(f"{test_api_v2_uri}/flaws/{flaw.uuid}")
             assert response.status_code == 200
 
-    def test_flaw_with_affects(self, auth_client, test_api_v2_uri):
-=======
-        with assertNumQueries(58):  # initial value -> 60
-            response = auth_client().get(f"{test_api_uri}/flaws/{flaw.uuid}")
-            assert response.status_code == 200
-
-    def test_flaw_with_affects(self, auth_client, test_api_uri, embargoed):
->>>>>>> bc975378
+    def test_flaw_with_affects(self, auth_client, test_api_v2_uri, embargoed):
         flaw = FlawFactory(
             embargoed=embargoed,
             impact=Impact.LOW,
@@ -111,19 +87,11 @@
             impact=Impact.MODERATE,
         )
 
-<<<<<<< HEAD
-        with assertNumQueries(66):  # initial value -> 78
+        with assertNumQueries(62):  # initial value -> 78
             response = auth_client().get(f"{test_api_v2_uri}/flaws/{flaw.uuid}")
             assert response.status_code == 200
 
-    def test_flaw_with_affects_history(self, auth_client, test_api_v2_uri):
-=======
-        with assertNumQueries(63):  # initial value -> 78
-            response = auth_client().get(f"{test_api_uri}/flaws/{flaw.uuid}")
-            assert response.status_code == 200
-
-    def test_flaw_with_affects_history(self, auth_client, test_api_uri, embargoed):
->>>>>>> bc975378
+    def test_flaw_with_affects_history(self, auth_client, test_api_v2_uri, embargoed):
         flaw = FlawFactory(
             embargoed=embargoed,
             impact=Impact.LOW,
@@ -137,21 +105,13 @@
             impact=Impact.MODERATE,
         )
 
-<<<<<<< HEAD
-        with assertNumQueries(67):  # initial value -> 82
-=======
-        with assertNumQueries(64):  # initial value -> 82
->>>>>>> bc975378
+        with assertNumQueries(63):  # initial value -> 82
             response = auth_client().get(
                 f"{test_api_v2_uri}/flaws/{flaw.uuid}?include_history=true"
             )
             assert response.status_code == 200
 
-<<<<<<< HEAD
-    def test_flaw_with_affects_trackers(self, auth_client, test_api_v2_uri):
-=======
-    def test_flaw_with_affects_trackers(self, auth_client, test_api_uri, embargoed):
->>>>>>> bc975378
+    def test_flaw_with_affects_trackers(self, auth_client, test_api_v2_uri, embargoed):
         flaw = FlawFactory(
             embargoed=embargoed,
             impact=Impact.LOW,
@@ -167,45 +127,25 @@
                 impact=Impact.MODERATE,
                 ps_update_stream=ps_update_stream.name,
             )
-<<<<<<< HEAD
             TrackerFactory(
                 affects=[affect],
-                embargoed=False,
+                embargoed=embargoed,
                 ps_update_stream=ps_update_stream.name,
                 type=Tracker.BTS2TYPE[ps_module.bts_name],
             )
-        with assertNumQueries(70):  # initial value -> 93
+        with assertNumQueries(69):  # initial value -> 93
             response = auth_client().get(f"{test_api_v2_uri}/flaws/{flaw.uuid}")
             assert response.status_code == 200
 
-    def test_affect_list(self, auth_client, test_api_v2_uri):
-=======
-            for _ in range(3):
-                ps_update_stream = PsUpdateStreamFactory(ps_module=ps_module)
-                TrackerFactory(
-                    affects=[affect],
-                    embargoed=embargoed,
-                    ps_update_stream=ps_update_stream.name,
-                    type=Tracker.BTS2TYPE[ps_module.bts_name],
-                )
-        with assertNumQueries(75):  # initial value -> 93
-            response = auth_client().get(f"{test_api_uri}/flaws/{flaw.uuid}")
-            assert response.status_code == 200
-
-    def test_affect_list(self, auth_client, test_api_uri, embargoed):
->>>>>>> bc975378
+    def test_affect_list(self, auth_client, test_api_v2_uri, embargoed):
         for _ in range(3):
             AffectFactory(
                 affectedness=Affect.AffectAffectedness.AFFECTED,
                 resolution=Affect.AffectResolution.DELEGATED,
             )
 
-<<<<<<< HEAD
-        with assertNumQueries(59):  # initial value -> 69
+        with assertNumQueries(56):  # initial value -> 69
             response = auth_client().get(f"{test_api_v2_uri}/affects")
-=======
-        with assertNumQueries(57):  # initial value -> 69
-            response = auth_client().get(f"{test_api_uri}/affects")
             assert response.status_code == 200
 
     def test_related_flaws(self, auth_client, test_api_uri, embargoed):
@@ -215,6 +155,7 @@
         fetching flaws that have affects sharing the same ps_module and ps_component.
         """
         ps_module = PsModuleFactory()
+        ps_update_stream = PsUpdateStreamFactory(ps_module=ps_module)
         ps_component = "kernel"
 
         for _ in range(3):
@@ -225,18 +166,17 @@
             )
             AffectFactory(
                 flaw=flaw,
-                ps_module=ps_module.name,
+                ps_update_stream=ps_update_stream.name,
                 ps_component=ps_component,
                 affectedness=Affect.AffectAffectedness.AFFECTED,
                 resolution=Affect.AffectResolution.DELEGATED,
                 impact=Impact.MODERATE,
             )
 
-        with assertNumQueries(59):
+        with assertNumQueries(58):
             response = auth_client().get(
                 f"{test_api_uri}/flaws?include_fields=cve_id,uuid,affects,"
                 f"created_dt,updated_dt&affects__ps_module={ps_module.name}"
                 f"&affects__ps_component={ps_component}&order=-created_dt&limit=10"
             )
->>>>>>> bc975378
             assert response.status_code == 200