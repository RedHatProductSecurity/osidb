--- conflicted
+++ resolved
@@ -7,12 +7,9 @@
 ## Unreleased
 ### Fixed
 - Fix PUT request being allowed for `AuditView` endpoint (OSIDB-4428)
-<<<<<<< HEAD
 - Fix creation of related objects for public flaws having internal visibility (OSIDB-4552)
 - Fix CVE_id parsing for OSV in linux DB (OSIDB-4548) 
-=======
 - Prevent unintended publicizing flaws when workflow state has unexpected value during sync tasks (OSIDB-4446)
->>>>>>> c8fce3cd
 
 ### Added
 - Add query for finding flaw whose non-community affects are missing trackers (OSIDB-4104)
